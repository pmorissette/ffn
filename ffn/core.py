from __future__ import print_function
from future.utils import listvalues, iteritems
import random
from . import utils
from .utils import fmtp, fmtn, fmtpn, get_period_name
import numpy as np
import pandas as pd
from pandas.core.base import PandasObject
from tabulate import tabulate
from matplotlib import pyplot as plt
import sklearn.manifold
import sklearn.cluster
import sklearn.covariance
from scipy.optimize import minimize
import scipy.stats
from scipy.stats import t
try:
    import prettyplotlib  # NOQA
except ImportError:
    pass


class PerformanceStats(object):

    """
    PerformanceStats is a convenience class used for the performance
    evaluation of a price series. It contains various helper functions
    to help with plotting and contains a large amount of descriptive
    statistics.

    Args:
        * prices (Series): A price series.
        * rf (float): Risk-free rate used in various calculation. Should be
            expressed as a yearly (annualized) return

    Attributes:
        * name (str): Name, derived from price series name
        * return_table (DataFrame): A table of monthly returns with
            YTD figures as well.
        * lookback_returns (Series): Returns for different
            lookback periods (1m, 3m, 6m, ytd...)
        * stats (Series): A series that contains all the stats

    """

    def __init__(self, prices, rf=0.):
        super(PerformanceStats, self).__init__()
        self.prices = prices
        self.name = self.prices.name
        self._start = self.prices.index[0]
        self._end = self.prices.index[-1]

        self.rf = rf

        self._update(self.prices)

    def set_riskfree_rate(self, rf):

        """
        Set annual risk-free rate property and calculate properly annualized
        monthly and daily rates. Then performance stats are recalculated.
        Affects only this instance of the PerformanceStats.

        Args:
            * rf (float): Annual risk-free rate
        """
        self.rf = rf

        # Note, that we recalculate everything.
        self._update(self.prices)

    def _update(self, obj):
        # calc
        self._calculate(obj)

        # update derived structure
        # return table as dataframe for easier manipulation
        self.return_table = pd.DataFrame(self.return_table).T
        # name columns
        if len(self.return_table.columns) == 13:
            self.return_table.columns = ['Jan', 'Feb', 'Mar', 'Apr', 'May',
                                         'Jun', 'Jul', 'Aug', 'Sep', 'Oct',
                                         'Nov', 'Dec', 'YTD']

        self.lookback_returns = pd.Series(
            [self.mtd, self.three_month, self.six_month, self.ytd,
             self.one_year, self.three_year, self.five_year,
             self.ten_year, self.cagr],
            ['mtd', '3m', '6m', 'ytd', '1y', '3y', '5y', '10y', 'incep'])
        self.lookback_returns.name = self.name

        st = self._stats()
        self.stats = pd.Series(
            [getattr(self, x[0]) for x in st if x[0] is not None],
            [x[0] for x in st if x[0] is not None]).drop_duplicates()

    def _calculate(self, obj):
        # default values
        self.daily_mean = np.nan
        self.daily_vol = np.nan
        self.daily_sharpe = np.nan
        self.daily_sortino = np.nan
        self.best_day = np.nan
        self.worst_day = np.nan
        self.total_return = np.nan
        self.cagr = np.nan
        self.incep = np.nan
        self.drawdown = np.nan
        self.max_drawdown = np.nan
        self.drawdown_details = np.nan
        self.ulcer_index = np.nan
        self.ulcer_performance_index = np.nan
        self.daily_skew = np.nan
        self.daily_kurt = np.nan
        self.monthly_returns = np.nan
        self.avg_drawdown = np.nan
        self.avg_drawdown_days = np.nan
        self.monthly_mean = np.nan
        self.monthly_vol = np.nan
        self.monthly_sharpe = np.nan
        self.monthly_sortino = np.nan
        self.best_month = np.nan
        self.worst_month = np.nan
        self.mtd = np.nan
        self.three_month = np.nan
        self.pos_month_perc = np.nan
        self.avg_up_month = np.nan
        self.avg_down_month = np.nan
        self.monthly_skew = np.nan
        self.monthly_kurt = np.nan
        self.six_month = np.nan
        self.yearly_returns = np.nan
        self.ytd = np.nan
        self.one_year = np.nan
        self.yearly_mean = np.nan
        self.yearly_vol = np.nan
        self.yearly_sharpe = np.nan
        self.yearly_sortino = np.nan
        self.best_year = np.nan
        self.worst_year = np.nan
        self.three_year = np.nan
        self.win_year_perc = np.nan
        self.twelve_month_win_perc = np.nan
        self.yearly_skew = np.nan
        self.yearly_kurt = np.nan
        self.five_year = np.nan
        self.ten_year = np.nan
        self.calmar = np.nan

        self.return_table = {}
        # end default values

        if len(obj) is 0:
            return

        self.start = obj.index[0]
        self.end = obj.index[-1]

        # save daily prices for future use
        self.daily_prices = obj
        # M = month end frequency
        self.monthly_prices = obj.resample('M').last()
        # A == year end frequency
        self.yearly_prices = obj.resample('A').last()

        # let's save some typing
        p = obj
        mp = self.monthly_prices
        yp = self.yearly_prices

        if len(p) is 1:
            return

        # stats using daily data
        self.returns = p.to_returns()
        self.log_returns = p.to_log_returns()
        r = self.returns

        if len(r) < 2:
            return

        self.daily_mean = r.mean() * 252
        self.daily_vol = r.std() * np.sqrt(252)
        self.daily_sharpe = r.calc_sharpe(rf=self.rf, nperiods=252)
        self.daily_sortino = calc_sortino_ratio(r, rf=self.rf, nperiods=252)
        self.best_day = r.max()
        self.worst_day = r.min()

        self.total_return = obj[-1] / obj[0] - 1
        # save ytd as total_return for now - if we get to real ytd
        # then it will get updated
        self.ytd = self.total_return
        self.cagr = calc_cagr(p)
        self.incep = self.cagr

        self.drawdown = p.to_drawdown_series()
        self.max_drawdown = self.drawdown.min()
        self.drawdown_details = drawdown_details(self.drawdown)
        self.ulcer_index = np.sqrt(np.sum(np.square(self.drawdown))/self.drawdown.count())
        self.ulcer_performance_index = self.daily_mean / self.ulcer_index
        if self.drawdown_details is not None:
            self.avg_drawdown = self.drawdown_details['drawdown'].mean()
            self.avg_drawdown_days = self.drawdown_details['days'].mean()

        self.calmar = self.cagr / abs(self.max_drawdown)

        if len(r) < 4:
            return

        self.daily_skew = r.skew()

        # if all zero/nan kurt fails division by zero
        if len(r[(~np.isnan(r)) & (r != 0)]) > 0:
            self.daily_kurt = r.kurt()

        # stats using monthly data
        self.monthly_returns = self.monthly_prices.to_returns()
        mr = self.monthly_returns

        if len(mr) < 2:
            return

        self.monthly_mean = mr.mean() * 12
        self.monthly_vol = mr.std() * np.sqrt(12)
        self.monthly_sharpe = mr.calc_sharpe(rf=self.rf, nperiods=12)
        self.monthly_sortino = calc_sortino_ratio(mr, rf=self.rf, nperiods=12)
        self.best_month = mr.max()
        self.worst_month = mr.min()

        # -2 because p[-1] will be mp[-1]
        self.mtd = p[-1] / mp[-2] - 1

        # -1 here to account for first return that will be nan
        self.pos_month_perc = len(mr[mr > 0]) / float(len(mr) - 1)
        self.avg_up_month = mr[mr > 0].mean()
        self.avg_down_month = mr[mr <= 0].mean()

        # return_table
        for idx in mr.index:
            if idx.year not in self.return_table:
                self.return_table[idx.year] = {1: 0, 2: 0, 3: 0,
                                               4: 0, 5: 0, 6: 0,
                                               7: 0, 8: 0, 9: 0,
                                               10: 0, 11: 0, 12: 0}
            if not np.isnan(mr[idx]):
                self.return_table[idx.year][idx.month] = mr[idx]
        # add first month
        fidx = mr.index[0]
        try:
            self.return_table[fidx.year][fidx.month] = float(mp[0]) / p[0] - 1
        except ZeroDivisionError:
            self.return_table[fidx.year][fidx.month] = 0
        # calculate the YTD values
        for idx in self.return_table:
            arr = np.array(listvalues(self.return_table[idx]))
            self.return_table[idx][13] = np.prod(arr + 1) - 1

        if len(mr) < 3:
            return

        denom = p[:p.index[-1] - pd.DateOffset(months=3)]
        if len(denom) > 0:
            self.three_month = p[-1] / denom[-1] - 1

        if len(mr) < 4:
            return

        self.monthly_skew = mr.skew()

        # if all zero/nan kurt fails division by zero
        if len(mr[(~np.isnan(mr)) & (mr != 0)]) > 0:
            self.monthly_kurt = mr.kurt()

        denom = p[:p.index[-1] - pd.DateOffset(months=6)]
        if len(denom) > 0:
            self.six_month = p[-1] / denom[-1] - 1

        self.yearly_returns = self.yearly_prices.to_returns()
        yr = self.yearly_returns

        if len(yr) < 2:
            return

        self.ytd = p[-1] / yp[-2] - 1

        denom = p[:p.index[-1] - pd.DateOffset(years=1)]
        if len(denom) > 0:
            self.one_year = p[-1] / denom[-1] - 1

        self.yearly_mean = yr.mean()
        self.yearly_vol = yr.std()
        self.yearly_sortino = calc_sortino_ratio(yr, rf=self.rf, nperiods=1)
        if self.yearly_vol > 0:
            self.yearly_sharpe = yr.calc_sharpe(rf=self.rf, nperiods=1)

        self.best_year = yr.max()
        self.worst_year = yr.min()

        # annualize stat for over 1 year
        self.three_year = calc_cagr(p[p.index[-1] - pd.DateOffset(years=3):])

        # -1 here to account for first return that will be nan
        self.win_year_perc = len(yr[yr > 0]) / float(len(yr) - 1)

        # need at least 1 year of monthly returns
        if mr.size > 11:
            tot = 0
            win = 0
            for i in range(11, len(mr)):
                tot += 1
                if mp[i] / mp[i - 11] > 1:
                    win += 1
            self.twelve_month_win_perc = float(win) / tot

        if len(yr) < 4:
            return

        self.yearly_skew = yr.skew()

        # if all zero/nan kurt fails division by zero
        if len(yr[(~np.isnan(yr)) & (yr != 0)]) > 0:
            self.yearly_kurt = yr.kurt()

        self.five_year = calc_cagr(p[p.index[-1] - pd.DateOffset(years=5):])
        self.ten_year = calc_cagr(p[p.index[-1] - pd.DateOffset(years=10):])

        return

    def _stats(self):
        stats = [('start', 'Start', 'dt'),
                 ('end', 'End', 'dt'),
                 ('rf', 'Risk-free rate', 'p'),
                 (None, None, None),
                 ('total_return', 'Total Return', 'p'),
                 ('daily_sharpe', 'Daily Sharpe', 'n'),
<<<<<<< HEAD
                 ('daily_sortino', 'Daily Sortino', 'n'),
=======
                 ('ulcer_index', 'Ulcer index', 'p'),
                 ('ulcer_performance_index', 'Ulcer Performance Index', 'n'),
>>>>>>> 71c349c9
                 ('cagr', 'CAGR', 'p'),
                 ('max_drawdown', 'Max Drawdown', 'p'),
                 ('calmar', 'Calmar Ratio', 'n'),
                 (None, None, None),
                 ('mtd', 'MTD', 'p'),
                 ('three_month', '3m', 'p'),
                 ('six_month', '6m', 'p'),
                 ('ytd', 'YTD', 'p'),
                 ('one_year', '1Y', 'p'),
                 ('three_year', '3Y (ann.)', 'p'),
                 ('five_year', '5Y (ann.)', 'p'),
                 ('ten_year', '10Y (ann.)', 'p'),
                 ('incep', 'Since Incep. (ann.)', 'p'),
                 (None, None, None),
                 ('daily_sharpe', 'Daily Sharpe', 'n'),
                 ('daily_sortino', 'Daily Sortino', 'n'),
                 ('daily_mean', 'Daily Mean (ann.)', 'p'),
                 ('daily_vol', 'Daily Vol (ann.)', 'p'),
                 ('daily_skew', 'Daily Skew', 'n'),
                 ('daily_kurt', 'Daily Kurt', 'n'),
                 ('best_day', 'Best Day', 'p'),
                 ('worst_day', 'Worst Day', 'p'),
                 (None, None, None),
                 ('monthly_sharpe', 'Monthly Sharpe', 'n'),
                 ('monthly_sortino', 'Monthly Sortino', 'n'),
                 ('monthly_mean', 'Monthly Mean (ann.)', 'p'),
                 ('monthly_vol', 'Monthly Vol (ann.)', 'p'),
                 ('monthly_skew', 'Monthly Skew', 'n'),
                 ('monthly_kurt', 'Monthly Kurt', 'n'),
                 ('best_month', 'Best Month', 'p'),
                 ('worst_month', 'Worst Month', 'p'),
                 (None, None, None),
                 ('yearly_sharpe', 'Yearly Sharpe', 'n'),
                 ('yearly_sharpe', 'Yearly Sortino', 'n'),
                 ('yearly_mean', 'Yearly Mean', 'p'),
                 ('yearly_vol', 'Yearly Vol', 'p'),
                 ('yearly_skew', 'Yearly Skew', 'n'),
                 ('yearly_kurt', 'Yearly Kurt', 'n'),
                 ('best_year', 'Best Year', 'p'),
                 ('worst_year', 'Worst Year', 'p'),
                 (None, None, None),
                 ('avg_drawdown', 'Avg. Drawdown', 'p'),
                 ('avg_drawdown_days', 'Avg. Drawdown Days', 'n'),
                 ('avg_up_month', 'Avg. Up Month', 'p'),
                 ('avg_down_month', 'Avg. Down Month', 'p'),
                 ('win_year_perc', 'Win Year %', 'p'),
                 ('twelve_month_win_perc', 'Win 12m %', 'p')]

        return stats

    def set_date_range(self, start=None, end=None):
        """
        Update date range of stats, charts, etc. If None then
        the original date is used. So to reset to the original
        range, just call with no args.

        Args:
            * start (date): start date
            * end (end): end date

        """
        if start is None:
            start = self._start
        else:
            start = pd.to_datetime(start)

        if end is None:
            end = self._end
        else:
            end = pd.to_datetime(end)

        self._update(self.prices.ix[start:end])

    def display(self):
        """
        Displays an overview containing descriptive stats for the Series
        provided.
        """
        print('Stats for %s from %s - %s' % (self.name, self.start, self.end))
        print('Annual risk-free rate considered: %s' % (fmtp(self.rf)))
        print('Summary:')
        data = [[fmtp(self.total_return), fmtn(self.daily_sharpe),
                 fmtp(self.cagr), fmtp(self.max_drawdown)]]
        print(tabulate(data, headers=['Total Return', 'Sharpe',
                                      'CAGR', 'Max Drawdown']))

        print('\nAnnualized Returns:')
        data = [[fmtp(self.mtd), fmtp(self.three_month), fmtp(self.six_month),
                 fmtp(self.ytd), fmtp(self.one_year), fmtp(self.three_year),
                 fmtp(self.five_year), fmtp(self.ten_year),
                 fmtp(self.incep)]]
        print(tabulate(data,
                       headers=['mtd', '3m', '6m', 'ytd', '1y',
                                '3y', '5y', '10y', 'incep.']))

        print('\nPeriodic:')
        data = [
            ['sharpe', fmtn(self.daily_sharpe), fmtn(self.monthly_sharpe),
             fmtn(self.yearly_sharpe)],
            ['mean', fmtp(self.daily_mean), fmtp(self.monthly_mean),
             fmtp(self.yearly_mean)],
            ['vol', fmtp(self.daily_vol), fmtp(self.monthly_vol),
             fmtp(self.yearly_vol)],
            ['skew', fmtn(self.daily_skew), fmtn(self.monthly_skew),
             fmtn(self.yearly_skew)],
            ['kurt', fmtn(self.daily_kurt), fmtn(self.monthly_kurt),
             fmtn(self.yearly_kurt)],
            ['best', fmtp(self.best_day), fmtp(self.best_month),
             fmtp(self.best_year)],
            ['worst', fmtp(self.worst_day), fmtp(self.worst_month),
             fmtp(self.worst_year)]]
        print(tabulate(data, headers=['daily', 'monthly', 'yearly']))

        print('\nDrawdowns:')
        data = [
            [fmtp(self.max_drawdown), fmtp(self.avg_drawdown),
             fmtn(self.avg_drawdown_days)]]
        print(tabulate(data, headers=['max', 'avg', '# days']))

        print('\nMisc:')
        data = [['avg. up month', fmtp(self.avg_up_month)],
                ['avg. down month', fmtp(self.avg_down_month)],
                ['up year %', fmtp(self.win_year_perc)],
                ['12m up %', fmtp(self.twelve_month_win_perc)]]
        print(tabulate(data))

    def display_monthly_returns(self):
        """
        Display a table containing monthly returns and ytd returns
        for every year in range.
        """
        data = [['Year', 'Jan', 'Feb', 'Mar', 'Apr', 'May',
                 'Jun', 'Jul', 'Aug', 'Sep', 'Oct', 'Nov', 'Dec', 'YTD']]
        for k in self.return_table.index:
            r = self.return_table.ix[k].values
            data.append([k] + [fmtpn(x) for x in r])
        print(tabulate(data, headers='firstrow'))

    def display_lookback_returns(self):
        """
        Displays the current lookback returns.
        """
        return self.lookback_returns.map('{:,.2%}'.format)

    def plot(self, period='m', figsize=(15, 5), title=None,
             logy=False, **kwargs):
        """
        Helper function for plotting the series.

        Args:
            * period (str): period used for display purposes.
                Refer to pandas docs for valid period strings.
            * figsize ((x,y)): figure size
            * title (str): Title if default not appropriate
            * logy (bool): log-scale for y axis
            * kwargs: passed to pandas' plot method
        """
        if title is None:
            title = '%s %s price series' % (self.name, get_period_name(period))

        ser = self._get_series(period)
        ser.plot(figsize=figsize, title=title, logy=logy, **kwargs)

    def plot_histogram(self, period='m', figsize=(15, 5), title=None,
                       bins=20, **kwargs):
        """
        Plots a histogram of returns given a return period (frequency).

        Args:
            * period (str): period used for display purposes.
                This will dictate the type of returns
                (daily returns, monthly, ...)
                Refer to pandas docs for valid period strings.
            * figsize ((x,y)): figure size
            * title (str): Title if default not appropriate
            * bins (int): number of bins for the histogram
            * kwargs: passed to pandas' hist method
        """
        if title is None:
            title = '%s %s return histogram' % (
                self.name, get_period_name(period))

        ser = self._get_series(period).to_returns().dropna()

        plt.figure(figsize=figsize)
        ax = ser.hist(bins=bins, figsize=figsize, normed=True, **kwargs)
        ax.set_title(title)
        plt.axvline(0, linewidth=4)
        ser.plot(kind='kde')

    def _get_series(self, per):
        if per == 'y':
            per = 'a'
        return self.daily_prices.asfreq(per, 'ffill')

    def to_csv(self, sep=',', path=None):
        """
        Returns a CSV string with appropriate formatting.
        If path is not None, the string will be saved to file
        at path.

        Args:
            * sep (char): Separator
            * path (str): If None, CSV string returned. Else file written
                to specified path.
        """
        stats = self._stats()

        data = []
        first_row = ['Stat', self.name]
        data.append(sep.join(first_row))

        for stat in stats:
            k, n, f = stat

            # blank row
            if k is None:
                row = [''] * len(data[0])
                data.append(sep.join(row))
                continue

            row = [n]
            raw = getattr(self, k)
            if f is None:
                row.append(raw)
            elif f == 'p':
                row.append(fmtp(raw))
            elif f == 'n':
                row.append(fmtn(raw))
            elif f == 'dt':
                row.append(raw.strftime('%Y-%m-%d'))
            else:
                raise NotImplementedError('unsupported format %s' % f)

            data.append(sep.join(row))

        res = '\n'.join(data)

        if path is not None:
            with open(path, 'w') as fl:
                fl.write(res)
        else:
            return res


class GroupStats(dict):

    """
    GroupStats enables one to compare multiple series side by side.
    It is a wrapper around a dict of {price.name: PerformanceStats} and
    provides many convenience methods.

    The order of the series passed in will be preserved.
    Individual PerformanceStats objects can be accessed via index
    position or name via the [] accessor.

    Args:
        * prices (Series): Multiple price series to be compared.

    Attributes:
        * stats (DataFrame): Dataframe containing stats for each
            series provided.  Stats in rows, series in columns.
        * lookback_returns (DataFrame): Returns for diffrent
            lookback periods (1m, 3m, 6m, ytd...)
            Period in rows, series in columns.
        * prices (DataFrame): The merged and rebased prices.

    """

    def __init__(self, *prices):
        names = []
        for p in prices:
            if isinstance(p, pd.DataFrame):
                names.extend(p.columns)
            elif isinstance(p, pd.Series):
                names.append(p.name)
            else:
                print('else')
                names.append(getattr(p, 'name', 'n/a'))
        self._names = names

        # store original prices
        self._prices = merge(*prices).dropna()

        # proper ordering
        self._prices = self._prices[self._names]

        # check for duplicate columns
        if len(self._prices.columns) != len(set(self._prices.columns)):
            raise ValueError('One or more data series provided',
                             'have same name! Please provide unique names')

        self._start = self._prices.index[0]
        self._end = self._prices.index[-1]
        # calculate stats for entire series
        self._update(self._prices)

    def __getitem__(self, key):
        if type(key) == int:
            return self[self._names[key]]
        else:
            return self.get(key)

    def _update(self, data):
        self._calculate(data)
        # lookback returns dataframe
        self.lookback_returns = pd.DataFrame(
            {x.lookback_returns.name: x.lookback_returns for x in
             self.values()})

        self.stats = pd.DataFrame(
            {x.name: x.stats for x in self.values()})

    def _calculate(self, data):
        self.prices = data
        for c in data.columns:
            prc = data[c]
            self[c] = PerformanceStats(prc)

    def _stats(self):
        stats = [('start', 'Start', 'dt'),
                 ('end', 'End', 'dt'),
                 ('rf', 'Risk-free rate', 'p'),
                 (None, None, None),
                 ('total_return', 'Total Return', 'p'),
                 ('daily_sharpe', 'Daily Sharpe', 'n'),
<<<<<<< HEAD
                 ('daily_sortino', 'Daily Sortino', 'n'),
=======
                 ('ulcer_index', 'Ulcer index', 'p'),
                 ('ulcer_performance_index', 'Ulcer Performance Index', 'n'),
>>>>>>> 71c349c9
                 ('cagr', 'CAGR', 'p'),
                 ('max_drawdown', 'Max Drawdown', 'p'),
                 ('calmar', 'Calmar Ratio', 'n'),
                 (None, None, None),
                 ('mtd', 'MTD', 'p'),
                 ('three_month', '3m', 'p'),
                 ('six_month', '6m', 'p'),
                 ('ytd', 'YTD', 'p'),
                 ('one_year', '1Y', 'p'),
                 ('three_year', '3Y (ann.)', 'p'),
                 ('five_year', '5Y (ann.)', 'p'),
                 ('ten_year', '10Y (ann.)', 'p'),
                 ('incep', 'Since Incep. (ann.)', 'p'),
                 (None, None, None),
                 ('daily_sharpe', 'Daily Sharpe', 'n'),
                 ('daily_sortino', 'Daily Sortino', 'n'),
                 ('daily_mean', 'Daily Mean (ann.)', 'p'),
                 ('daily_vol', 'Daily Vol (ann.)', 'p'),
                 ('daily_skew', 'Daily Skew', 'n'),
                 ('daily_kurt', 'Daily Kurt', 'n'),
                 ('best_day', 'Best Day', 'p'),
                 ('worst_day', 'Worst Day', 'p'),
                 (None, None, None),
                 ('monthly_sharpe', 'Monthly Sharpe', 'n'),
                 ('monthly_sortino', 'Monthly Sortino', 'n'),
                 ('monthly_mean', 'Monthly Mean (ann.)', 'p'),
                 ('monthly_vol', 'Monthly Vol (ann.)', 'p'),
                 ('monthly_skew', 'Monthly Skew', 'n'),
                 ('monthly_kurt', 'Monthly Kurt', 'n'),
                 ('best_month', 'Best Month', 'p'),
                 ('worst_month', 'Worst Month', 'p'),
                 (None, None, None),
                 ('yearly_sharpe', 'Yearly Sharpe', 'n'),
                 ('yearly_sortino', 'Yearly Sortino', 'n'),
                 ('yearly_mean', 'Yearly Mean', 'p'),
                 ('yearly_vol', 'Yearly Vol', 'p'),
                 ('yearly_skew', 'Yearly Skew', 'n'),
                 ('yearly_kurt', 'Yearly Kurt', 'n'),
                 ('best_year', 'Best Year', 'p'),
                 ('worst_year', 'Worst Year', 'p'),
                 (None, None, None),
                 ('avg_drawdown', 'Avg. Drawdown', 'p'),
                 ('avg_drawdown_days', 'Avg. Drawdown Days', 'n'),
                 ('avg_up_month', 'Avg. Up Month', 'p'),
                 ('avg_down_month', 'Avg. Down Month', 'p'),
                 ('win_year_perc', 'Win Year %', 'p'),
                 ('twelve_month_win_perc', 'Win 12m %', 'p')]

        return stats

    def set_riskfree_rate(self, rf):

        """
        Set annual risk-free rate property and calculate properly annualized
        monthly and daily rates. Then performance stats are recalculated.
        Affects only those instances of PerformanceStats that are children of
        this GroupStats object.

        Args:
            * rf (float): Annual risk-free rate
        """
        for key in self._names:
            self[key].set_riskfree_rate(rf)

    def set_date_range(self, start=None, end=None):
        """
        Update date range of stats, charts, etc. If None then
        the original date range is used. So to reset to the original
        range, just call with no args.

        Args:
            * start (date): start date
            * end (end): end date
        """
        if start is None:
            start = self._start
        else:
            start = pd.to_datetime(start)

        if end is None:
            end = self._end
        else:
            end = pd.to_datetime(end)

        self._update(self._prices.ix[start:end])

    def display(self):
        """
        Display summary stats table.
        """
        data = []
        first_row = ['Stat']
        first_row.extend(self._names)
        data.append(first_row)

        stats = self._stats()

        for stat in stats:
            k, n, f = stat
            # blank row
            if k is None:
                row = [''] * len(data[0])
                data.append(row)
                continue

            row = [n]
            for key in self._names:
                raw = getattr(self[key], k)
                if f is None:
                    row.append(raw)
                elif f == 'p':
                    row.append(fmtp(raw))
                elif f == 'n':
                    row.append(fmtn(raw))
                elif f == 'dt':
                    row.append(raw.strftime('%Y-%m-%d'))
                else:
                    raise NotImplementedError('unsupported format %s' % f)
            data.append(row)

        print(tabulate(data, headers='firstrow'))

    def display_lookback_returns(self):
        """
        Displays the current lookback returns for each series.
        """
        return self.lookback_returns.apply(
            lambda x: x.map('{:,.2%}'.format), axis=1)

    def plot(self, period='m', figsize=(15, 5), title=None,
             logy=False, **kwargs):
        """
        Helper function for plotting the series.

        Args:
            * period (str): period used for display purposes.
                Refer to pandas docs for valid period strings.
            * figsize ((x,y)): figure size
            * title (str): Title if default not appropriate
            * logy (bool): log-scale for y axis
            * kwargs: passed to pandas' plot method

        """

        if title is None:
            title = '%s equity progression' % get_period_name(period)
        ser = self._get_series(period).rebase()
        ser.plot(figsize=figsize, logy=logy,
                 title=title, **kwargs)

    def plot_scatter_matrix(self, period='m', title=None,
                            figsize=(10, 10), **kwargs):
        """
        Wrapper around pandas' scatter_matrix.

        Args:
            * period (str): period used for display purposes.
                Refer to pandas docs for valid period strings.
            * figsize ((x,y)): figure size
            * title (str): Title if default not appropriate
            * kwargs: passed to pandas' scatter_matrix method

        """
        if title is None:
            title = '%s return scatter matrix' % get_period_name(period)

        plt.figure()
        ser = self._get_series(period).to_returns().dropna()
        pd.scatter_matrix(ser, figsize=figsize, **kwargs)
        plt.suptitle(title)

    def plot_histograms(self, period='m', title=None,
                        figsize=(10, 10), **kwargs):
        """
        Wrapper around pandas' hist.

        Args:
            * period (str): period used for display purposes.
                Refer to pandas docs for valid period strings.
            * figsize ((x,y)): figure size
            * title (str): Title if default not appropriate
            * kwargs: passed to pandas' hist method

        """
        if title is None:
            title = '%s return histogram matrix' % get_period_name(period)

        plt.figure()
        ser = self._get_series(period).to_returns().dropna()
        ser.hist(figsize=figsize, **kwargs)
        plt.suptitle(title)

    def plot_correlation(self, period='m', title=None,
                         figsize=(12, 6), **kwargs):
        """
        Utility function to plot correlations.

        Args:
            * period (str): Pandas offset alias string
            * title (str): Plot title
            * figsize (tuple (x,y)): figure size
            * kwargs: passed to Pandas' plot_corr_heatmap function

        """
        if title is None:
            title = '%s return correlation matrix' % get_period_name(period)

        rets = self._get_series(period).to_returns().dropna()
        return rets.plot_corr_heatmap(title=title, figsize=figsize, **kwargs)

    def _get_series(self, per):
        if per == 'y':
            per = 'a'
        return self.prices.asfreq(per, 'ffill')

    def to_csv(self, sep=',', path=None):
        """
        Returns a CSV string with appropriate formatting.
        If path is not None, the string will be saved to file
        at path.

        Args:
            * sep (char): Separator
            * path (str): If None, CSV string returned. Else file
                written to specified path.

        """
        data = []
        first_row = ['Stat']
        first_row.extend(self._names)
        data.append(sep.join(first_row))

        stats = self._stats()

        for stat in stats:
            k, n, f = stat
            # blank row
            if k is None:
                row = [''] * len(data[0])
                data.append(sep.join(row))
                continue

            row = [n]
            for key in self._names:
                raw = getattr(self[key], k)
                if f is None:
                    row.append(raw)
                elif f == 'p':
                    row.append(fmtp(raw))
                elif f == 'n':
                    row.append(fmtn(raw))
                elif f == 'dt':
                    row.append(raw.strftime('%Y-%m-%d'))
                else:
                    raise NotImplementedError('unsupported format %s' % f)
            data.append(sep.join(row))

        res = '\n'.join(data)

        if path is not None:
            with open(path, 'w') as fl:
                fl.write(res)
        else:
            return res


def to_returns(prices):
    """
    Calculates the simple arithmetic returns of a price series.

    Formula is: (t1 / t0) - 1

    Args:
        * prices: Expects a price series

    """
    return prices / prices.shift(1) - 1


def to_log_returns(prices):
    """
    Calculates the log returns of a price series.

    Formula is: ln(p1/p0)

    Args:
        * prices: Expects a price series

    """
    return np.log(prices / prices.shift(1))


def to_price_index(returns, start=100):
    """
    Returns a price index given a series of returns.

    Args:
        * returns: Expects a return series
        * start (number): Starting level

    Assumes arithmetic returns.

    Formula is: cumprod (1+r)
    """
    return (returns.replace(to_replace=np.nan, value=0) + 1).cumprod() * start


def rebase(prices, value=100):
    """
    Rebase all series to a given intial value.

    This makes comparing/plotting different series
    together easier.

    Args:
        * prices: Expects a price series
        * value (number): starting value for all series.

    """
    return prices / prices.ix[0] * value


def calc_perf_stats(prices):
    """
    Calculates the performance statistics given an object.
    The object should be a Series of prices.

    A PerformanceStats object will be returned containing all the stats.

    Args:
        * prices (Series): Series of prices

    """
    return PerformanceStats(prices)


def calc_stats(prices):
    """
    Calculates performance stats of a given object.

    If object is Series, a PerformanceStats object is
    returned. If object is DataFrame, a GroupStats object
    is returned.

    Args:
        * prices (Series, DataFrame): Set of prices
    """
    if isinstance(prices, pd.Series):
        return PerformanceStats(prices)
    elif isinstance(prices, pd.DataFrame):
        return GroupStats(*[prices[x] for x in prices.columns])
    else:
        raise NotImplementedError('Unsupported type')


def to_drawdown_series(prices):
    """
    Calculates the drawdown series.

    This returns a series representing a drawdown.
    When the price is at all time highs, the drawdown
    is 0. However, when prices are below high water marks,
    the drawdown series = current / hwm - 1

    The max drawdown can be obtained by simply calling .min()
    on the result (since the drawdown series is negative)

    Method ignores all gaps of NaN's in the price series.

    Args:
        * prices (Series or DataFrame): Series of prices.

    """
    # make a copy so that we don't modify original data
    drawdown = prices.copy()

    # Fill NaN's with previous values
    drawdown = drawdown.fillna(method='ffill')

    # Ignore problems with NaN's in the beginning
    drawdown[np.isnan(drawdown)] = -np.Inf

    # Rolling maximum
    roll_max = np.maximum.accumulate(drawdown)
    drawdown = drawdown / roll_max - 1.
    return drawdown


def calc_max_drawdown(prices):
    """
    Calculates the max drawdown of a price series. If you want the
    actual drawdown series, please use to_drawdown_series.
    """
    return (prices / prices.expanding(min_periods=1).max()).min() - 1


def drawdown_details(drawdown):
    """
    Returns a data frame with start, end, days (duration) and
    drawdown for each drawdown in a drawdown series.

    .. note::

        days are actual calendar days, not trading days

    Args:
        * drawdown (pandas.Series): A drawdown Series
            (can be obtained w/ drawdown(prices).
    Returns:
        * pandas.DataFrame -- A data frame with the following
            columns: start, end, days, drawdown.

    """
    is_zero = drawdown == 0
    # find start dates (first day where dd is non-zero after a zero)
    start = ~is_zero & is_zero.shift(1)
    start = list(start[start == True].index)  # NOQA

    # find end dates (first day where dd is 0 after non-zero)
    end = is_zero & (~is_zero).shift(1)
    end = list(end[end == True].index)  # NOQA

    if len(start) is 0:
        return None

    # drawdown has no end (end period in dd)
    if len(end) is 0:
        end.append(drawdown.index[-1])

    # if the first drawdown start is larger than the first drawdown end it
    # means the drawdown series begins in a drawdown and therefore we must add
    # the first index to the start series
    if start[0] > end[0]:
        start.insert(0, drawdown.index[0])

    # if the last start is greater than the end then we must add the last index
    # to the end series since the drawdown series must finish with a drawdown
    if start[-1] > end[-1]:
        end.append(drawdown.index[-1])

    result = pd.DataFrame(columns=('start', 'end', 'days', 'drawdown'),
                          index=range(0, len(start)))

    for i in range(0, len(start)):
        dd = drawdown[start[i]:end[i]].min()
        result.ix[i] = (start[i], end[i], (end[i] - start[i]).days, dd)

    return result


def calc_cagr(prices):
    """
    Calculates the CAGR (compound annual growth rate) for a given price series.

    Args:
        * prices (pandas.Series): A Series of prices.
    Returns:
        * float -- cagr.

    """
    start = prices.index[0]
    end = prices.index[-1]
    return (prices.ix[-1] / prices.ix[0]) ** (1 / year_frac(start, end)) - 1


def calc_risk_return_ratio(returns):
    """
    Calculates the return / risk ratio. Basically the
    Sharpe ratio without factoring in the risk-free rate.
    """
    return calc_sharpe(returns)


def calc_sharpe(returns, rf=0., nperiods=None, annualize=True):
    """
    Calculates the Sharpe ratio.

    If rf is non-zero, you must specify nperiods. In this case, rf is assumed
    to be expressed in yearly (annualized) terms.

    Args:
        * returns (Series, DataFrame): Input return series
        * rf (float): Risk-free rate expressed as a yearly (annualized) return
        * nperiods (int): Frequency of returns (252 for daily, 12 for monthly,
            etc.)

    """
    if rf != 0 and nperiods is None:
        raise Exception('Must provide nperiods if rf != 0')

    if nperiods is None:
        nperiods = 1

    er = returns.to_excess_returns(rf, nperiods=nperiods)

    res = er.mean() / er.std()

    if annualize:
        return res * np.sqrt(nperiods)
    else:
        return res


def calc_information_ratio(returns, benchmark_returns):
    """
    http://en.wikipedia.org/wiki/Information_ratio
    """
    diff_rets = returns - benchmark_returns
    diff_std = diff_rets.std()

    if np.isnan(diff_std) or diff_std == 0:
        return 0.0

    return diff_rets.mean() / diff_std


def calc_prob_mom(returns, other_returns):
    """
    Probabilistic momentum

    Basically the "probability or confidence that one asset
    is going to outperform the other".

    Source:
        http://cssanalytics.wordpress.com/2014/01/28/are-simple-momentum-strategies-too-dumb-introducing-probabilistic-momentum/ # NOQA
    """
    return t.cdf(returns.calc_information_ratio(other_returns),
                 len(returns) - 1)


def calc_total_return(prices):
    """
    Calculates the total return of a series.

    last / first - 1
    """
    return (prices.ix[-1] / prices.ix[0]) - 1


def year_frac(start, end):
    """
    Similar to excel's yearfrac function. Returns
    a year fraction between two dates (i.e. 1.53 years).

    Approximation using the average number of seconds
    in a year.

    Args:
        * start (datetime): start date
        * end (datetime): end date

    """
    if start > end:
        raise ValueError('start cannot be larger than end')

    # obviously not perfect but good enough
    return (end - start).total_seconds() / (31557600)


def merge(*series):
    """
    Merge Series and/or DataFrames together.

    Returns a DataFrame.
    """
    dfs = []
    for s in series:
        if isinstance(s, pd.DataFrame):
            dfs.append(s)
        elif isinstance(s, pd.Series):
            tmpdf = pd.DataFrame({s.name: s})
            dfs.append(tmpdf)
        else:
            raise NotImplementedError('Unsupported merge type')

    return pd.concat(dfs, axis=1)


def drop_duplicate_cols(df):
    """
    Removes duplicate columns from a dataframe
    and keeps column w/ longest history
    """
    names = set(df.columns)
    for n in names:
        if len(df[n].shape) > 1:
            # get subset of df w/ colname n
            sub = df[n]
            # make unique colnames
            sub.columns = ['%s-%s' % (n, x) for x in range(sub.shape[1])]
            # get colname w/ max # of data
            keep = sub.count().idxmax()
            # drop all columns of name n from original df
            del df[n]
            # update original df w/ longest col with name n
            df[n] = sub[keep]

    return df


def to_monthly(series, method='ffill', how='end'):
    """
    Convenience method that wraps asfreq_actual
    with 'M' param (method='ffill', how='end').
    """
    return series.asfreq_actual('M', method=method, how=how)


def asfreq_actual(series, freq, method='ffill', how='end', normalize=False):
    """
    Similar to pandas' asfreq but keeps the actual dates.
    For example, if last data point in Jan is on the 29th,
    that date will be used instead of the 31st.
    """
    orig = series
    is_series = False
    if isinstance(series, pd.Series):
        is_series = True
        name = series.name if series.name else 'data'
        orig = pd.DataFrame({name: series})

    # add date column
    t = pd.concat([orig, pd.DataFrame({'dt': orig.index.values},
                                      index=orig.index.values)], axis=1)
    # fetch dates
    dts = t.asfreq(freq=freq, method=method, how=how,
                   normalize=normalize)['dt']

    res = orig.ix[dts.values]

    if is_series:
        return res[name]
    else:
        return res


def calc_inv_vol_weights(returns):
    """
    Calculates weights proportional to inverse volatility of each column.

    Returns weights that are inversely proportional to the column's
    volatility resulting in a set of portfolio weights where each position
    has the same level of volatility.

    Note, that assets with returns all equal to NaN or 0 are excluded from
    the portfolio (their weight is set to NaN).

    Returns:
        Series {col_name: weight}
    """
    # calc vols
    vol = 1.0 / returns.std()
    vol[np.isinf(vol)] = np.NaN
    vols = vol.sum()
    return vol / vols


def calc_mean_var_weights(returns, weight_bounds=(0., 1.),
                          rf=0.,
                          covar_method='ledoit-wolf'):
    """
    Calculates the mean-variance weights given a DataFrame of returns.

    Args:
        * returns (DataFrame): Returns for multiple securities.
        * weight_bounds ((low, high)): Weigh limits for optimization.
        * rf (float): Risk-free rate used in utility calculation
        * covar_method (str): Covariance matrix estimation method.
            Currently supported:
                - ledoit-wolf
                - standard

    Returns:
        Series {col_name: weight}

    """
    def fitness(weights, exp_rets, covar, rf):
        # portfolio mean
        mean = sum(exp_rets * weights)
        # portfolio var
        var = np.dot(np.dot(weights, covar), weights)
        # utility - i.e. sharpe ratio
        util = (mean - rf) / np.sqrt(var)
        # negative because we want to maximize and optimizer
        # minimizes metric
        return -util

    n = len(returns.columns)

    # expected return defaults to mean return by default
    exp_rets = returns.mean()

    # calc covariance matrix
    if covar_method == 'ledoit-wolf':
        covar = sklearn.covariance.ledoit_wolf(returns)[0]
    elif covar_method == 'standard':
        covar = returns.cov()
    else:
        raise NotImplementedError('covar_method not implemented')

    weights = np.ones([n]) / n
    bounds = [weight_bounds for i in range(n)]
    # sum of weights must be equal to 1
    constraints = ({'type': 'eq', 'fun': lambda W: sum(W) - 1.})
    optimized = minimize(fitness, weights, (exp_rets, covar, rf),
                         method='SLSQP', constraints=constraints,
                         bounds=bounds)
    # check if success
    if not optimized.success:
        raise Exception(optimized.message)

    # return weight vector
    return pd.Series({returns.columns[i]: optimized.x[i] for i in range(n)})


def get_num_days_required(offset, period='d', perc_required=0.90):
    """
    Estimates the number of days required to assume that data is OK.

    Helper function used to determine if there are enough "good" data
    days over a given period.

    Args:
        * offset (DateOffset): Offset (lookback) period.
        * period (str): Period string.
        * perc_required (float): percentage of number of days
            expected required.

    """
    x = pd.to_datetime('2010-01-01')
    delta = x - (x - offset)
    # convert to 'trading days' - rough guestimate
    days = delta.days * 0.69

    if period == 'd':
        req = days * perc_required
    elif period == 'm':
        req = (days / 20) * perc_required
    elif period == 'y':
        req = (days / 252) * perc_required
    else:
        raise NotImplementedError(
            'period not supported. Supported periods are d, m, y')

    return req


def calc_clusters(returns, n=None, plot=False):
    """
    Calculates the clusters based on k-means
    clustering.

    Args:
        * returns (pd.DataFrame): DataFrame of returns
        * n (int): Specify # of clusters. If None, this
            will be automatically determined
        * plot (bool): Show plot?

    Returns:
        * dict with structure: {cluster# : [col names]}
    """
    # calculate correlation
    corr = returns.corr()

    # calculate dissimilarity matrix
    diss = 1 - corr

    # scale down to 2 dimensions using MDS
    # (multi-dimensional scaling) using the
    # dissimilarity matrix
    mds = sklearn.manifold.MDS(dissimilarity='precomputed')
    xy = mds.fit_transform(diss)

    def routine(k):
        # fit KMeans
        km = sklearn.cluster.KMeans(n_clusters=k)
        km_fit = km.fit(xy)
        labels = km_fit.labels_
        centers = km_fit.cluster_centers_

        # get {ticker: label} mappings
        mappings = dict(zip(returns.columns, labels))

        # print % of var explained
        totss = 0
        withinss = 0
        # column average fot totss
        avg = np.array([np.mean(xy[:, 0]), np.mean(xy[:, 1])])
        for idx, lbl in enumerate(labels):
            withinss += sum((xy[idx] - centers[lbl]) ** 2)
            totss += sum((xy[idx] - avg) ** 2)
        pvar_expl = 1.0 - withinss / totss

        return mappings, pvar_expl, labels

    if n:
        result = routine(n)
    else:
        n = len(returns.columns)
        n1 = int(np.ceil(n * 0.6666666666))
        for i in range(2, n1 + 1):
            result = routine(i)
            if result[1] > 0.9:
                break

    if plot:
        fig, ax = plt.subplots()
        ax.scatter(xy[:, 0], xy[:, 1], c=result[2], s=90)
        for i, txt in enumerate(returns.columns):
            ax.annotate(txt, (xy[i, 0], xy[i, 1]), size=14)

    # sanitize return value
    tmp = result[0]
    # map as such {cluster: [list of tickers], cluster2: [...]}
    inv_map = {}
<<<<<<< HEAD
    for k, v in iteritems(tmp):
=======
    for k, v in tmp.items():
>>>>>>> 71c349c9
        inv_map[v] = inv_map.get(v, [])
        inv_map[v].append(k)

    return inv_map


def calc_ftca(returns, threshold=0.5):
    """
    Implementation of David Varadi's Fast Threshold
    Clustering Algorithm (FTCA).

    http://cssanalytics.wordpress.com/2013/11/26/fast-threshold-clustering-algorithm-ftca/  # NOQA

    More stable than k-means for clustering purposes.
    If you want more clusters, use a higher threshold.

    Args:
        * returns - expects a pandas dataframe of returns where
            each column is the name of a given security.
        * threshold (float): Threshold parameter - use higher value
            for more clusters. Basically controls how similar
            (correlated) series have to be.
    Returns:
        dict of cluster name (a number) and list of securities in cluster

    """
    # cluster index (name)
    i = 0
    # correlation matrix
    corr = returns.corr()
    # remaining securities to cluster
    remain = list(corr.index.copy())
    n = len(remain)
    res = {}

    while n > 0:
        # if only one left then create cluster and finish
        if n == 1:
            i += 1
            res[i] = remain
            n = 0
        # if not then we have some work to do
        else:
            # filter down correlation matrix to current remain
            cur_corr = corr[remain].ix[remain]
            # get mean correlations, ordered
            mc = cur_corr.mean().order()
            # get lowest and highest mean correlation
            low = mc.index[0]
            high = mc.index[-1]

            # case if corr(high,low) > threshold
            if corr[high][low] > threshold:
                i += 1

                # new cluster for high and low
                res[i] = [low, high]
                remain.remove(low)
                remain.remove(high)

                rmv = []
                for x in remain:
                    avg_corr = (corr[x][high] + corr[x][low]) / 2.0
                    if avg_corr > threshold:
                        res[i].append(x)
                        rmv.append(x)
                [remain.remove(x) for x in rmv]

                n = len(remain)

            # otherwise we are creating two clusters - one for high
            # and one for low
            else:
                # add cluster with HC
                i += 1
                res[i] = [high]
                remain.remove(high)
                remain.remove(low)

                rmv = []
                for x in remain:
                    if corr[x][high] > threshold:
                        res[i].append(x)
                        rmv.append(x)
                [remain.remove(x) for x in rmv]

                i += 1
                res[i] = [low]

                rmv = []
                for x in remain:
                    if corr[x][low] > threshold:
                        res[i].append(x)
                        rmv.append(x)
                [remain.remove(x) for x in rmv]

                n = len(remain)

    return res


def limit_weights(weights, limit=0.1):
    """
    Limits weights and redistributes excedent amount
    proportionally.

    ex:
        - weights are {a: 0.7, b: 0.2, c: 0.1}
        - call with limit=0.5
        - excess 0.2 in a is ditributed to b and c
            proportionally.
            - result is {a: 0.5, b: 0.33, c: 0.167}

    Args:
        * weights (Series): A series describing the weights
        * limit (float): Maximum weight allowed
    """
    if 1.0 / limit > len(weights):
        raise ValueError('invalid limit -> 1 / limit must be <= len(weights)')

    if isinstance(weights, dict):
        weights = pd.Series(weights)

    if np.round(weights.sum(), 1) != 1.0:
        raise ValueError('Expecting weights (that sum to 1) - sum is %s'
                         % weights.sum())

    res = np.round(weights.copy(), 4)
    to_rebalance = (res[res > limit] - limit).sum()

    ok = res[res < limit]
    ok += (ok / ok.sum()) * to_rebalance

    res[res > limit] = limit
    res[res < limit] = ok

    if not np.all([x <= limit for x in res]):
        return limit_weights(res, limit=limit)

    return res


def random_weights(n, bounds=(0., 1.), total=1.0):
    """
    Generate pseudo-random weights.

    Returns a list of random weights that is of length
    n, where each weight is in the range bounds, and
    where the weights sum up to total.

    Useful for creating random portfolios when benchmarking.

    Args:
        * n (int): number of random weights
        * bounds ((low, high)): bounds for each weight
        * total (float): total sum of the weights

    """
    low = bounds[0]
    high = bounds[1]

    if high < low:
        raise ValueError('Higher bound must be greater or '
                         'equal to lower bound')

    if n * high < total or n * low > total:
        raise ValueError('solution not possible with given n and bounds')

    w = [0] * n
    tgt = -float(total)

    for i in range(n):
        rn = n - i - 1
        rhigh = rn * high
        rlow = rn * low

        lowb = max(-rhigh - tgt, low)
        highb = min(-rlow - tgt, high)

        rw = random.uniform(lowb, highb)
        w[i] = rw

        tgt += rw

    random.shuffle(w)
    return w


def plot_heatmap(data, title='Heatmap', show_legend=True,
                 show_labels=True, label_fmt='.2f',
                 vmin=None, vmax=None,
                 figsize=None, label_color='w',
                 cmap='RdBu', **kwargs):
    """
    Plot a heatmap using matplotlib's pcolor.

    Args:
        * data (DataFrame): DataFrame to plot. Usually small matrix (ex.
            correlation matrix).
        * title (string): Plot title
        * show_legend (bool): Show color legend
        * show_labels (bool): Show value labels
        * label_fmt (str): Label format string
        * vmin (float): Min value for scale
        * vmax (float): Max value for scale
        * cmap (string): Color map
        * kwargs: Passed to matplotlib's pcolor

    """
    fig, ax = plt.subplots(figsize=figsize)

    heatmap = ax.pcolor(data, vmin=vmin, vmax=vmax, cmap=cmap)
    # for some reason heatmap has the y values backwards....
    ax.invert_yaxis()

    if title is not None:
        plt.title(title)

    if show_legend:
        fig.colorbar(heatmap)

    if show_labels:
        vals = data.values
        for x in range(data.shape[0]):
            for y in range(data.shape[1]):
                plt.text(x + 0.5, y + 0.5, format(vals[y, x], label_fmt),
                         horizontalalignment='center',
                         verticalalignment='center',
                         color=label_color)

    plt.yticks(np.arange(0.5, len(data.index), 1), data.index)
    plt.xticks(np.arange(0.5, len(data.columns), 1), data.columns)

    return plt


def plot_corr_heatmap(data, **kwargs):
    """
    Plots the correlation heatmap for a given DataFrame.
    """
    return plot_heatmap(data.corr(), vmin=-1, vmax=1, **kwargs)


def rollapply(data, window, fn):
    """
    Apply a function fn over a rolling window of size window.

    Args:
        * data (Series or DataFrame): Series or DataFrame
        * window (int): Window size
        * fn (function): Function to apply over the rolling window.
            For a series, the return value is expected to be a single
            number. For a DataFrame, it shuold return a new row.

    Returns:
        * Object of same dimensions as data
    """
    res = data.copy()
    res[:] = np.nan
    n = len(data)

    if window > n:
        return res

    for i in range(window - 1, n):
        res.iloc[i] = fn(data.iloc[i - window + 1:i + 1])

    return res


def _winsorize_wrapper(x, limits):
    """
    Wraps scipy winsorize function to drop na's
    """
    if hasattr(x, 'dropna'):
        if len(x.dropna()) == 0:
            return x

        x[~np.isnan(x)] = scipy.stats.mstats.winsorize(x[~np.isnan(x)],
                                                       limits=limits)
        return x
    else:
        return scipy.stats.mstats.winsorize(x, limits=limits)


def winsorize(x, axis=0, limits=0.01):
    """
    Winsorize values based on limits
    """
    # operate on copy
    x = x.copy()

    if isinstance(x, pd.DataFrame):
        return x.apply(_winsorize_wrapper, axis=axis, args=(limits, ))
    else:
        return pd.Series(_winsorize_wrapper(x, limits).values,
                         index=x.index)


def rescale(x, min=0., max=1., axis=0):
    """
    Rescale values to fit a certain range [min, max]
    """
    def innerfn(x, min, max):
        return np.interp(x, [np.min(x), np.max(x)], [min, max])

    if isinstance(x, pd.DataFrame):
        return x.apply(innerfn, axis=axis, args=(min, max,))
    else:
        return pd.Series(innerfn(x, min, max), index=x.index)


def annualize(returns, durations, one_year=365.):
    """
    Annualize returns using their respective durations.

    Formula used is:
        (1 + returns) ** (1 / (durations / one_year)) - 1

    """
    return (1. + returns) ** (1. / (durations / one_year)) - 1.


def deannualize(returns, nperiods):
    """
    Convert return expressed in annual terms on a different basis.

    Args:
        * returns (float, Series, DataFrame): Return(s)
        * nperiods (int): Target basis, typically 252 for daily, 12 for
            monthly, etc.

    """
    return np.power(1 + returns, 1. / nperiods) - 1.


def calc_sortino_ratio(returns, rf=0, nperiods=None, annualize=True):
    """
    Calculates the sortino ratio given a series of returns

    Args:
        * returns (Series or DataFrame): Returns
        * rf (float): Risk-free rate expressed in yearly (annualized) terms.
        * nperiods (int): Number of periods used for annualization. Must be
            provided if rf is non-zero

    """
    if rf != 0 and nperiods is None:
        raise Exception('nperiods must be set if rf != 0')

    if nperiods is None:
        nperiods = 1

    er = returns.to_excess_returns(rf, nperiods=nperiods)

    res = er.mean() / er[er < 0].std()

    if annualize:
        return res * np.sqrt(nperiods)

    return res


def to_excess_returns(returns, rf, nperiods=None):
    """
    Given a series of returns, it will return the excess returns over rf.

    Args:
        * returns (Series, DataFrame): Returns
        * rf (float, Series, DataFrame): Risk-Free rate(s)
        * nperiods (int): Optional. If provided, will convert rf to different
            frequency using deannualize
    Returns:
        * excess_returns (Series, DataFrame): Returns - rf

    """
    if nperiods is not None:
        _rf = deannualize(rf, nperiods)
    else:
        _rf = rf

    return returns - _rf


def calc_calmar_ratio(prices):
    """
    Calculates the Calmar Ratio given a series of prices

    Args:
        * prices (Series, DataFrame): Price series

    """
    return prices.calc_cagr() / abs(prices.calc_max_drawdown())


def extend_pandas():
    """
    Extends pandas' PandasObject (Series, Series,
    DataFrame) with some functions defined in this file.

    This facilitates common functional composition used in quant
    finance.

    Ex:
        prices.to_returns().dropna().calc_clusters()
        (where prices would be a DataFrame)
    """
    PandasObject.to_returns = to_returns
    PandasObject.to_log_returns = to_log_returns
    PandasObject.to_price_index = to_price_index
    PandasObject.rebase = rebase
    PandasObject.calc_perf_stats = calc_perf_stats
    PandasObject.to_drawdown_series = to_drawdown_series
    PandasObject.calc_max_drawdown = calc_max_drawdown
    PandasObject.calc_cagr = calc_cagr
    PandasObject.calc_total_return = calc_total_return
    PandasObject.as_percent = utils.as_percent
    PandasObject.as_format = utils.as_format
    PandasObject.to_monthly = to_monthly
    PandasObject.asfreq_actual = asfreq_actual
    PandasObject.drop_duplicate_cols = drop_duplicate_cols
    PandasObject.calc_information_ratio = calc_information_ratio
    PandasObject.calc_prob_mom = calc_prob_mom
    PandasObject.calc_risk_return_ratio = calc_risk_return_ratio
    PandasObject.calc_inv_vol_weights = calc_inv_vol_weights
    PandasObject.calc_mean_var_weights = calc_mean_var_weights
    PandasObject.calc_clusters = calc_clusters
    PandasObject.calc_ftca = calc_ftca
    PandasObject.calc_stats = calc_stats
    PandasObject.plot_heatmap = plot_heatmap
    PandasObject.plot_corr_heatmap = plot_corr_heatmap
    PandasObject.rollapply = rollapply
    PandasObject.winsorize = winsorize
    PandasObject.rescale = rescale
    PandasObject.calc_sortino_ratio = calc_sortino_ratio
    PandasObject.calc_calmar_ratio = calc_calmar_ratio
    PandasObject.calc_sharpe = calc_sharpe
    PandasObject.to_excess_returns = to_excess_returns<|MERGE_RESOLUTION|>--- conflicted
+++ resolved
@@ -108,8 +108,6 @@
         self.drawdown = np.nan
         self.max_drawdown = np.nan
         self.drawdown_details = np.nan
-        self.ulcer_index = np.nan
-        self.ulcer_performance_index = np.nan
         self.daily_skew = np.nan
         self.daily_kurt = np.nan
         self.monthly_returns = np.nan
@@ -196,8 +194,6 @@
         self.drawdown = p.to_drawdown_series()
         self.max_drawdown = self.drawdown.min()
         self.drawdown_details = drawdown_details(self.drawdown)
-        self.ulcer_index = np.sqrt(np.sum(np.square(self.drawdown))/self.drawdown.count())
-        self.ulcer_performance_index = self.daily_mean / self.ulcer_index
         if self.drawdown_details is not None:
             self.avg_drawdown = self.drawdown_details['drawdown'].mean()
             self.avg_drawdown_days = self.drawdown_details['days'].mean()
@@ -333,12 +329,7 @@
                  (None, None, None),
                  ('total_return', 'Total Return', 'p'),
                  ('daily_sharpe', 'Daily Sharpe', 'n'),
-<<<<<<< HEAD
                  ('daily_sortino', 'Daily Sortino', 'n'),
-=======
-                 ('ulcer_index', 'Ulcer index', 'p'),
-                 ('ulcer_performance_index', 'Ulcer Performance Index', 'n'),
->>>>>>> 71c349c9
                  ('cagr', 'CAGR', 'p'),
                  ('max_drawdown', 'Max Drawdown', 'p'),
                  ('calmar', 'Calmar Ratio', 'n'),
@@ -665,12 +656,7 @@
                  (None, None, None),
                  ('total_return', 'Total Return', 'p'),
                  ('daily_sharpe', 'Daily Sharpe', 'n'),
-<<<<<<< HEAD
                  ('daily_sortino', 'Daily Sortino', 'n'),
-=======
-                 ('ulcer_index', 'Ulcer index', 'p'),
-                 ('ulcer_performance_index', 'Ulcer Performance Index', 'n'),
->>>>>>> 71c349c9
                  ('cagr', 'CAGR', 'p'),
                  ('max_drawdown', 'Max Drawdown', 'p'),
                  ('calmar', 'Calmar Ratio', 'n'),
@@ -1161,14 +1147,12 @@
     if rf != 0 and nperiods is None:
         raise Exception('Must provide nperiods if rf != 0')
 
-    if nperiods is None:
-        nperiods = 1
-
     er = returns.to_excess_returns(rf, nperiods=nperiods)
-
     res = er.mean() / er.std()
 
     if annualize:
+        if nperiods is None:
+            nperiods = 1
         return res * np.sqrt(nperiods)
     else:
         return res
@@ -1486,11 +1470,7 @@
     tmp = result[0]
     # map as such {cluster: [list of tickers], cluster2: [...]}
     inv_map = {}
-<<<<<<< HEAD
     for k, v in iteritems(tmp):
-=======
-    for k, v in tmp.items():
->>>>>>> 71c349c9
         inv_map[v] = inv_map.get(v, [])
         inv_map[v].append(k)
 
@@ -1841,14 +1821,12 @@
     if rf != 0 and nperiods is None:
         raise Exception('nperiods must be set if rf != 0')
 
-    if nperiods is None:
-        nperiods = 1
-
     er = returns.to_excess_returns(rf, nperiods=nperiods)
-
     res = er.mean() / er[er < 0].std()
 
     if annualize:
+        if nperiods is None:
+            nperiods = 1
         return res * np.sqrt(nperiods)
 
     return res
@@ -1884,6 +1862,41 @@
 
     """
     return prices.calc_cagr() / abs(prices.calc_max_drawdown())
+
+
+def to_ulcer_index(prices):
+    """
+    Converts from prices -> Ulcer index
+
+    See https://en.wikipedia.org/wiki/Ulcer_index
+
+    Args:
+        * prices (Series, DataFrame): Prices
+
+    """
+    dd = prices.to_drawdown_series()
+    return np.sqrt(np.sum(dd ** 2)) / dd.count()
+
+
+def to_ulcer_performance_index(prices, rf=0., nperiods=None):
+    """
+    Converts from prices -> ulcer performance index.
+
+    See https://en.wikipedia.org/wiki/Ulcer_index
+
+    Args:
+        * prices (Series, DataFrame): Prices
+        * rf (float): Risk-free rate of return. Assumed to be expressed in
+            yearly (annualized) terms
+        * nperiods (int): Used to deannualize rf if rf is provided (non-zero)
+
+    """
+    if rf != 0 and nperiods is None:
+        raise Exception('nperiods must be set if rf != 0')
+
+    er = prices.to_returns().to_excess_returns(rf, nperiods=nperiods)
+
+    return er.mean() / prices.to_ulcer_index()
 
 
 def extend_pandas():
@@ -1928,4 +1941,6 @@
     PandasObject.calc_sortino_ratio = calc_sortino_ratio
     PandasObject.calc_calmar_ratio = calc_calmar_ratio
     PandasObject.calc_sharpe = calc_sharpe
-    PandasObject.to_excess_returns = to_excess_returns+    PandasObject.to_excess_returns = to_excess_returns
+    PandasObject.to_ulcer_index = to_ulcer_index
+    PandasObject.to_ulcer_performance_index = to_ulcer_performance_index