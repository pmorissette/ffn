--- conflicted
+++ resolved
@@ -321,15 +321,10 @@
 
         self.yearly_mean = yr.mean()
         self.yearly_vol = yr.std()
-<<<<<<< HEAD
-        self.yearly_sharpe = ((self.yearly_mean - self._yearly_rf) /
-                              self.yearly_vol)
         self.yearly_sortino = calc_sortino_ratio(yr, rf=self._yearly_rf)
-=======
         if self.yearly_vol > 0:
             self.yearly_sharpe = ((self.yearly_mean - self._yearly_rf) /
                                   self.yearly_vol)
->>>>>>> c035746f
         self.best_year = yr.max()
         self.worst_year = yr.min()
 
@@ -339,15 +334,6 @@
         # -1 here to account for first return that will be nan
         self.win_year_perc = len(yr[yr > 0]) / float(len(yr) - 1)
 
-<<<<<<< HEAD
-        tot = 0
-        win = 0
-        for i in range(11, len(mr)):
-            tot = tot + 1
-            if mp[i] / mp[i - 11] > 1:
-                win = win + 1
-        if tot != 0:
-=======
         # need at least 1 year of monthly returns
         if mr.size > 11:
             tot = 0
@@ -356,7 +342,6 @@
                 tot += 1
                 if mp[i] / mp[i - 11] > 1:
                     win += 1
->>>>>>> c035746f
             self.twelve_month_win_perc = float(win) / tot
 
         if len(yr) < 4:
