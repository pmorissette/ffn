from __future__ import print_function

import random

import numpy as np
import pandas as pd
import scipy.stats
import sklearn.cluster
import sklearn.covariance
import sklearn.manifold
from future.utils import iteritems, listvalues
from pandas.core.base import PandasObject
from scipy.optimize import minimize
from scipy.stats import t
from sklearn.utils import resample
from tabulate import tabulate

from . import utils
from .utils import fmtn, fmtp, fmtpn, get_freq_name

try:
    import prettyplotlib  # NOQA
except ImportError:
    pass

# avoid pyplot import failure in headless environment
import os

import matplotlib

if "DISPLAY" not in os.environ:
    if matplotlib.__version__ > "2.":
        matplotlib.use("agg", force=False)
    else:
        matplotlib.use("agg", warn=False)

from matplotlib import pyplot as plt  # noqa


class PerformanceStats(object):
    """
    PerformanceStats is a convenience class used for the performance
    evaluation of a price series. It contains various helper functions
    to help with plotting and contains a large amount of descriptive
    statistics.

    Args:
        * prices (Series): A price series.
        * rf (float, Series): `Risk-free rate <https://www.investopedia.com/terms/r/risk-freerate.asp>`_ used in various calculation. Should be
            expressed as a yearly (annualized) return if it is a float. Otherwise
            rf should be a price series.

    Attributes:
        * name (str): Name, derived from price series name
        * return_table (DataFrame): A table of monthly returns with
            YTD figures as well.
        * lookback_returns (Series): Returns for different
            lookback periods (1m, 3m, 6m, ytd...)
        * stats (Series): A series that contains all the stats

    """

    def __init__(self, prices, rf=0.0):
        super(PerformanceStats, self).__init__()
        self.prices = prices
        self.name = self.prices.name
        self._start = self.prices.index[0]
        self._end = self.prices.index[-1]

        self.rf = rf

        self._update(self.prices)

    def set_riskfree_rate(self, rf):

        """
        Set annual risk-free rate property and calculate properly annualized
        monthly and daily rates. Then performance stats are recalculated.
        Affects only this instance of the PerformanceStats.

        Args:
            * rf (float): Annual `risk-free rate <https://www.investopedia.com/terms/r/risk-freerate.asp>`_
        """
        self.rf = rf

        # Note, that we recalculate everything.
        self._update(self.prices)

    def _update(self, obj):
        # calc
        self._calculate(obj)

        # update derived structure
        # return table as dataframe for easier manipulation
        self.return_table = pd.DataFrame(self.return_table).T
        # name columns
        if len(self.return_table.columns) == 13:
            self.return_table.columns = [
                "Jan",
                "Feb",
                "Mar",
                "Apr",
                "May",
                "Jun",
                "Jul",
                "Aug",
                "Sep",
                "Oct",
                "Nov",
                "Dec",
                "YTD",
            ]

        self.lookback_returns = pd.Series(
            [
                self.mtd,
                self.three_month,
                self.six_month,
                self.ytd,
                self.one_year,
                self.three_year,
                self.five_year,
                self.ten_year,
                self.cagr,
            ],
            ["mtd", "3m", "6m", "ytd", "1y", "3y", "5y", "10y", "incep"],
        )
        self.lookback_returns.name = self.name

        self.stats = self._create_stats_series()

    def _calculate(self, obj):
        # default values
        self.daily_mean = np.nan
        self.daily_vol = np.nan
        self.daily_sharpe = np.nan
        self.daily_sortino = np.nan
        self.best_day = np.nan
        self.worst_day = np.nan
        self.total_return = np.nan
        self.cagr = np.nan
        self.incep = np.nan
        self.drawdown = np.nan
        self.max_drawdown = np.nan
        self.drawdown_details = np.nan
        self.daily_skew = np.nan
        self.daily_kurt = np.nan
        self.monthly_returns = np.nan
        self.avg_drawdown = np.nan
        self.avg_drawdown_days = np.nan
        self.monthly_mean = np.nan
        self.monthly_vol = np.nan
        self.monthly_sharpe = np.nan
        self.monthly_sortino = np.nan
        self.best_month = np.nan
        self.worst_month = np.nan
        self.mtd = np.nan
        self.three_month = np.nan
        self.pos_month_perc = np.nan
        self.avg_up_month = np.nan
        self.avg_down_month = np.nan
        self.monthly_skew = np.nan
        self.monthly_kurt = np.nan
        self.six_month = np.nan
        self.yearly_returns = np.nan
        self.ytd = np.nan
        self.one_year = np.nan
        self.yearly_mean = np.nan
        self.yearly_vol = np.nan
        self.yearly_sharpe = np.nan
        self.yearly_sortino = np.nan
        self.best_year = np.nan
        self.worst_year = np.nan
        self.three_year = np.nan
        self.win_year_perc = np.nan
        self.twelve_month_win_perc = np.nan
        self.yearly_skew = np.nan
        self.yearly_kurt = np.nan
        self.five_year = np.nan
        self.ten_year = np.nan
        self.calmar = np.nan

        self.return_table = {}
        # end default values

        if len(obj) == 0:
            return

        self.start = obj.index[0]
        self.end = obj.index[-1]

        # save daily prices for future use
        self.daily_prices = obj.resample("D").last()
        # resample('D') imputes na values for any day that didn't have a price
        #  .dropna() removes the na values but also implies that the original
        #  price series didn't have any na values
        #  if months or years are missing then we will need .dropna() too
        self.daily_prices = self.daily_prices.dropna()
        # M = month end frequency
        self.monthly_prices = obj.resample("M").last()  # .dropna()
        # A == year end frequency
        self.yearly_prices = obj.resample("A").last()  # .dropna()

        # let's save some typing
        dp = self.daily_prices
        mp = self.monthly_prices
        yp = self.yearly_prices

        if len(dp) == 1:
            return
        
        # Use dp if returns are only available from same month, else mp[-2]
        if len(mp) == 1:
            self.mtd = dp[-1] / dp[0] - 1        
        else:
            self.mtd = dp[-1] / mp[-2] - 1
        
        # Use dp if returns are only avaliable from same year, else yp[-2]
        if len(yp) == 1:
            self.ytd = dp[-1] / dp[0] - 1
        else:
            self.ytd = dp[-1] / yp[-2] - 1
        
        # stats using daily data
        self.returns = dp.to_returns()
        self.log_returns = dp.to_log_returns()
        r = self.returns

        if len(r) < 2:
            return

        # Will calculate daily figures only if the input data has at least daily frequency or higher (e.g hourly)
        # Rather < 2 days than <= 1 days in case of data taken at different hours of the days
        if r.index.to_series().diff().min() < pd.Timedelta("2 days"):
            self.daily_mean = r.mean() * 252
            self.daily_vol = np.std(r, ddof=1) * np.sqrt(252)

            # if type(self.rf) is float:
            if isinstance(self.rf, float):
                self.daily_sharpe = r.calc_sharpe(rf=self.rf, nperiods=252)
                self.daily_sortino = calc_sortino_ratio(r, rf=self.rf, nperiods=252)
            # rf is a price series
            else:
                _rf_daily_price_returns = self.rf.to_returns()
                self.daily_sharpe = r.calc_sharpe(
                    rf=_rf_daily_price_returns, nperiods=252
                )
                self.daily_sortino = calc_sortino_ratio(
                    r, rf=_rf_daily_price_returns, nperiods=252
                )

            self.best_day = r.max()
            self.worst_day = r.min()

        self.total_return = obj[-1] / obj[0] - 1

        self.cagr = calc_cagr(dp)
        self.incep = self.cagr

        self.drawdown = dp.to_drawdown_series()
        self.max_drawdown = self.drawdown.min()
        self.drawdown_details = drawdown_details(self.drawdown)
        if self.drawdown_details is not None:
            self.avg_drawdown = self.drawdown_details["drawdown"].mean()
            self.avg_drawdown_days = self.drawdown_details["Length"].mean()

        self.calmar = np.divide(self.cagr, np.abs(self.max_drawdown))

        if len(r) < 4:
            return

        if r.index.to_series().diff().min() <= pd.Timedelta("2 days"):
            self.daily_skew = r.skew()

            # if all zero/nan kurt fails division by zero
            if len(r[(~np.isnan(r)) & (r != 0)]) > 0:
                self.daily_kurt = r.kurt()

        # stats using monthly data
        self.monthly_returns = self.monthly_prices.to_returns()
        mr = self.monthly_returns

        if len(mr) < 2:
            return

        # Will calculate monthly figures only if the input data has at least monthly frequency or higher (e.g daily)
        # Rather < 32 days than <= 31 days in case of data taken at different hours of the days
        if r.index.to_series().diff().min() < pd.Timedelta("32 days"):
            self.monthly_mean = mr.mean() * 12
            self.monthly_vol = np.std(mr, ddof=1) * np.sqrt(12)

            if type(self.rf) is float:
                self.monthly_sharpe = mr.calc_sharpe(rf=self.rf, nperiods=12)
                self.monthly_sortino = calc_sortino_ratio(mr, rf=self.rf, nperiods=12)
            # rf is a price series
            else:
                _rf_monthly_price_returns = self.rf.resample("M").last().to_returns()
                self.monthly_sharpe = mr.calc_sharpe(
                    rf=_rf_monthly_price_returns, nperiods=12
                )
                self.monthly_sortino = calc_sortino_ratio(
                    mr, rf=_rf_monthly_price_returns, nperiods=12
                )
            self.best_month = mr.max()
            self.worst_month = mr.min()

            # -1 here to account for first return that will be nan
            self.pos_month_perc = len(mr[mr > 0]) / float(len(mr) - 1)
            self.avg_up_month = mr[mr > 0].mean()
            self.avg_down_month = mr[mr <= 0].mean()

            # return_table
            for idx in mr.index:
                if idx.year not in self.return_table:
                    self.return_table[idx.year] = {
                        1: 0,
                        2: 0,
                        3: 0,
                        4: 0,
                        5: 0,
                        6: 0,
                        7: 0,
                        8: 0,
                        9: 0,
                        10: 0,
                        11: 0,
                        12: 0,
                    }
                if not np.isnan(mr[idx]):
                    self.return_table[idx.year][idx.month] = mr[idx]
            # add first month
            fidx = mr.index[0]
            try:
                self.return_table[fidx.year][fidx.month] = float(mp[0]) / dp[0] - 1
            except ZeroDivisionError:
                self.return_table[fidx.year][fidx.month] = 0
            # calculate the YTD values
            for idx in self.return_table:
                arr = np.array(listvalues(self.return_table[idx]))
                self.return_table[idx][13] = np.prod(arr + 1) - 1

        if r.index.to_series().diff().min() < pd.Timedelta("93 days"):
            if len(mr) < 3:
                return

            denom = dp[: dp.index[-1] - pd.DateOffset(months=3)]
            if len(denom) > 0:
                self.three_month = dp[-1] / denom[-1] - 1

        if r.index.to_series().diff().min() < pd.Timedelta("32 days"):
            if len(mr) < 4:
                return

            self.monthly_skew = mr.skew()

            # if all zero/nan kurt fails division by zero
            if len(mr[(~np.isnan(mr)) & (mr != 0)]) > 0:
                self.monthly_kurt = mr.kurt()

        if r.index.to_series().diff().min() < pd.Timedelta("185 days"):
            if len(mr) < 6:
                return

            denom = dp[: dp.index[-1] - pd.DateOffset(months=6)]
            if len(denom) > 0:
                self.six_month = dp[-1] / denom[-1] - 1

        # Will calculate yearly figures only if the input data has at least yearly frequency or higher (e.g monthly)
        # Rather < 367 days than <= 366 days in case of data taken at different hours of the days
        if r.index.to_series().diff().min() < pd.Timedelta("367 days"):
            self.yearly_returns = self.yearly_prices.to_returns()
            yr = self.yearly_returns

            if len(yr) < 2:
                return

<<<<<<< HEAD
            denom = dp[:dp.index[-1] - pd.DateOffset(years=1)]
=======
            self.ytd = dp[-1] / yp[-2] - 1

            denom = dp[: dp.index[-1] - pd.DateOffset(years=1)]
>>>>>>> 538cb08b
            if len(denom) > 0:
                self.one_year = dp[-1] / denom[-1] - 1

            self.yearly_mean = yr.mean()
            self.yearly_vol = np.std(yr, ddof=1)

            # if type(self.rf) is float:
            if isinstance(self.rf, float):
                if self.yearly_vol > 0:
                    self.yearly_sharpe = yr.calc_sharpe(rf=self.rf, nperiods=1)
                self.yearly_sortino = calc_sortino_ratio(yr, rf=self.rf, nperiods=1)
            # rf is a price series
            else:
                _rf_yearly_price_returns = self.rf.resample("A").last().to_returns()
                if self.yearly_vol > 0:
                    self.yearly_sharpe = yr.calc_sharpe(
                        rf=_rf_yearly_price_returns, nperiods=1
                    )
                self.yearly_sortino = calc_sortino_ratio(
                    yr, rf=_rf_yearly_price_returns, nperiods=1
                )

            self.best_year = yr.max()
            self.worst_year = yr.min()

            # -1 here to account for first return that will be nan
            self.win_year_perc = len(yr[yr > 0]) / float(len(yr) - 1)

            # need at least 1 year of monthly returns
            if mr.size > 11:
                tot = 0
                win = 0
                for i in range(11, len(mr)):
                    tot += 1
                    if mp[i] / mp[i - 11] > 1:
                        win += 1
                self.twelve_month_win_perc = float(win) / tot

        if r.index.to_series().diff().min() < pd.Timedelta("1097 days"):
            if len(yr) < 3:
                return

            # annualize stat for over 1 year
            self.three_year = calc_cagr(dp[dp.index[-1] - pd.DateOffset(years=3) :])

        if r.index.to_series().diff().min() < pd.Timedelta("367 days"):
            if len(yr) < 4:
                return

            self.yearly_skew = yr.skew()

            # if all zero/nan kurt fails division by zero
            if len(yr[(~np.isnan(yr)) & (yr != 0)]) > 0:
                self.yearly_kurt = yr.kurt()

        if r.index.to_series().diff().min() < pd.Timedelta("1828 days"):
            if len(yr) < 5:
                return
            self.five_year = calc_cagr(dp[dp.index[-1] - pd.DateOffset(years=5) :])

        if r.index.to_series().diff().min() < pd.Timedelta("3654 days"):
            if len(yr) < 10:
                return
            self.ten_year = calc_cagr(dp[dp.index[-1] - pd.DateOffset(years=10) :])

        return

    def _stats(self):
        stats = [
            ("start", "Start", "dt"),
            ("end", "End", "dt"),
            ("rf", "Risk-free rate", "p"),
            (None, None, None),
            ("total_return", "Total Return", "p"),
            ("cagr", "CAGR", "p"),
            ("max_drawdown", "Max Drawdown", "p"),
            ("calmar", "Calmar Ratio", "n"),
            (None, None, None),
            ("mtd", "MTD", "p"),
            ("three_month", "3m", "p"),
            ("six_month", "6m", "p"),
            ("ytd", "YTD", "p"),
            ("one_year", "1Y", "p"),
            ("three_year", "3Y (ann.)", "p"),
            ("five_year", "5Y (ann.)", "p"),
            ("ten_year", "10Y (ann.)", "p"),
            ("incep", "Since Incep. (ann.)", "p"),
            (None, None, None),
            ("daily_sharpe", "Daily Sharpe", "n"),
            ("daily_sortino", "Daily Sortino", "n"),
            ("daily_mean", "Daily Mean (ann.)", "p"),
            ("daily_vol", "Daily Vol (ann.)", "p"),
            ("daily_skew", "Daily Skew", "n"),
            ("daily_kurt", "Daily Kurt", "n"),
            ("best_day", "Best Day", "p"),
            ("worst_day", "Worst Day", "p"),
            (None, None, None),
            ("monthly_sharpe", "Monthly Sharpe", "n"),
            ("monthly_sortino", "Monthly Sortino", "n"),
            ("monthly_mean", "Monthly Mean (ann.)", "p"),
            ("monthly_vol", "Monthly Vol (ann.)", "p"),
            ("monthly_skew", "Monthly Skew", "n"),
            ("monthly_kurt", "Monthly Kurt", "n"),
            ("best_month", "Best Month", "p"),
            ("worst_month", "Worst Month", "p"),
            (None, None, None),
            ("yearly_sharpe", "Yearly Sharpe", "n"),
            ("yearly_sortino", "Yearly Sortino", "n"),
            ("yearly_mean", "Yearly Mean", "p"),
            ("yearly_vol", "Yearly Vol", "p"),
            ("yearly_skew", "Yearly Skew", "n"),
            ("yearly_kurt", "Yearly Kurt", "n"),
            ("best_year", "Best Year", "p"),
            ("worst_year", "Worst Year", "p"),
            (None, None, None),
            ("avg_drawdown", "Avg. Drawdown", "p"),
            ("avg_drawdown_days", "Avg. Drawdown Days", "n"),
            ("avg_up_month", "Avg. Up Month", "p"),
            ("avg_down_month", "Avg. Down Month", "p"),
            ("win_year_perc", "Win Year %", "p"),
            ("twelve_month_win_perc", "Win 12m %", "p"),
        ]

        return stats

    def set_date_range(self, start=None, end=None):
        """
        Update date range of stats, charts, etc. If None then
        the original date is used. So to reset to the original
        range, just call with no args.

        Args:
            * start (date): start date
            * end (end): end date

        """
        start = self._start if start is None else pd.to_datetime(start)
        end = self._end if end is None else pd.to_datetime(end)
        self._update(self.prices.loc[start:end])

    def display(self):
        """
        Displays an overview containing descriptive stats for the Series
        provided.
        """
        print("Stats for %s from %s - %s" % (self.name, self.start, self.end))
        if type(self.rf) is float:
            print("Annual risk-free rate considered: %s" % (fmtp(self.rf)))
        print("Summary:")
        data = [
            [
                fmtp(self.total_return),
                fmtn(self.daily_sharpe),
                fmtp(self.cagr),
                fmtp(self.max_drawdown),
            ]
        ]
        print(
            tabulate(data, headers=["Total Return", "Sharpe", "CAGR", "Max Drawdown"])
        )

        print("\nAnnualized Returns:")
        data = [
            [
                fmtp(self.mtd),
                fmtp(self.three_month),
                fmtp(self.six_month),
                fmtp(self.ytd),
                fmtp(self.one_year),
                fmtp(self.three_year),
                fmtp(self.five_year),
                fmtp(self.ten_year),
                fmtp(self.incep),
            ]
        ]
        print(
            tabulate(
                data,
                headers=["mtd", "3m", "6m", "ytd", "1y", "3y", "5y", "10y", "incep."],
            )
        )

        print("\nPeriodic:")
        data = [
            [
                "sharpe",
                fmtn(self.daily_sharpe),
                fmtn(self.monthly_sharpe),
                fmtn(self.yearly_sharpe),
            ],
            [
                "mean",
                fmtp(self.daily_mean),
                fmtp(self.monthly_mean),
                fmtp(self.yearly_mean),
            ],
            [
                "vol",
                fmtp(self.daily_vol),
                fmtp(self.monthly_vol),
                fmtp(self.yearly_vol),
            ],
            [
                "skew",
                fmtn(self.daily_skew),
                fmtn(self.monthly_skew),
                fmtn(self.yearly_skew),
            ],
            [
                "kurt",
                fmtn(self.daily_kurt),
                fmtn(self.monthly_kurt),
                fmtn(self.yearly_kurt),
            ],
            ["best", fmtp(self.best_day), fmtp(self.best_month), fmtp(self.best_year)],
            [
                "worst",
                fmtp(self.worst_day),
                fmtp(self.worst_month),
                fmtp(self.worst_year),
            ],
        ]
        print(tabulate(data, headers=["daily", "monthly", "yearly"]))

        print("\nDrawdowns:")
        data = [
            [
                fmtp(self.max_drawdown),
                fmtp(self.avg_drawdown),
                fmtn(self.avg_drawdown_days),
            ]
        ]
        print(tabulate(data, headers=["max", "avg", "# days"]))

        print("\nMisc:")
        data = [
            ["avg. up month", fmtp(self.avg_up_month)],
            ["avg. down month", fmtp(self.avg_down_month)],
            ["up year %", fmtp(self.win_year_perc)],
            ["12m up %", fmtp(self.twelve_month_win_perc)],
        ]
        print(tabulate(data))

    def display_monthly_returns(self):
        """
        Display a table containing monthly returns and ytd returns
        for every year in range.
        """
        data = [
            [
                "Year",
                "Jan",
                "Feb",
                "Mar",
                "Apr",
                "May",
                "Jun",
                "Jul",
                "Aug",
                "Sep",
                "Oct",
                "Nov",
                "Dec",
                "YTD",
            ]
        ]
        for k in self.return_table.index:
            r = self.return_table.loc[k].values
            data.append([k] + [fmtpn(x) for x in r])
        print(tabulate(data, headers="firstrow"))

    def display_lookback_returns(self):
        """
        Displays the current lookback returns.
        """
        return self.lookback_returns.map("{:,.2%}".format)

    def _get_default_plot_title(self, name, freq, kind):
        if freq is None:
            return "%s %s" % (name, kind)
        else:
            return "%s %s %s" % (name, get_freq_name(freq), kind)

    def plot(self, freq=None, figsize=(15, 5), title=None, logy=False, **kwargs):
        """
        Helper function for plotting the series.

        Args:
            * freq (str): Data frequency used for display purposes.
                Refer to pandas docs for valid freq strings.
            * figsize ((x,y)): figure size
            * title (str): Title if default not appropriate
            * logy (bool): log-scale for y axis
            * kwargs: passed to pandas' plot method
        """
        if title is None:
            title = self._get_default_plot_title(self.name, freq, "Price Series")

        ser = self._get_series(freq)
        return ser.plot(figsize=figsize, title=title, logy=logy, **kwargs)

    def plot_histogram(self, freq=None, figsize=(15, 5), title=None, bins=20, **kwargs):
        """
        Plots a histogram of returns given a return frequency.

        Args:
            * freq (str): Data frequency used for display purposes.
                This will dictate the type of returns
                (daily returns, monthly, ...)
                Refer to pandas docs for valid period strings.
            * figsize ((x,y)): figure size
            * title (str): Title if default not appropriate
            * bins (int): number of bins for the histogram
            * kwargs: passed to pandas' hist method
        """
        if title is None:
            title = self._get_default_plot_title(self.name, freq, "Return Histogram")

        ser = self._get_series(freq).to_returns().dropna()

        plt.figure(figsize=figsize)

        if matplotlib.__version__ > "2.":
            # normed deprecated
            ax = ser.hist(bins=bins, figsize=figsize, density=True, **kwargs)
        else:
            ax = ser.hist(bins=bins, figsize=figsize, normed=True, **kwargs)

        ax.set_title(title)
        plt.axvline(0, linewidth=4)
        return ser.plot(kind="kde")

    def _get_series(self, freq):
        if freq is None:
            return self.daily_prices

        if freq == "y":
            freq = "a"
        return self.daily_prices.asfreq(freq, "ffill")

    def _create_stats_series(self):
        stats = self._stats()

        short_names = []
        values = []

        for stat in stats:
            k, n, f = stat

            # blank row
            if k is None:
                continue
            elif k == "rf" and not type(self.rf) == float:
                continue

            if n in short_names:
                continue

            short_names.append(k)
            raw = getattr(self, k)
            values.append(raw)
        return pd.Series(values, short_names)

    def to_csv(self, sep=",", path=None):
        """
        Returns a CSV string with appropriate formatting.
        If path is not None, the string will be saved to file
        at path.

        Args:
            * sep (char): Separator
            * path (str): If None, CSV string returned. Else file written
                to specified path.
        """
        stats = self._stats()

        data = []
        first_row = ["Stat", self.name]
        data.append(sep.join(first_row))

        for stat in stats:
            k, n, f = stat

            # blank row
            if k is None:
                row = [""] * len(data[0])
                data.append(sep.join(row))
                continue
            elif k == "rf" and not type(self.rf) == float:
                continue

            row = [n]
            raw = getattr(self, k)
            if f is None:
                row.append(raw)
            elif f == "p":
                row.append(fmtp(raw))
            elif f == "n":
                row.append(fmtn(raw))
            elif f == "dt":
                row.append(raw.strftime("%Y-%m-%d"))
            else:
                raise NotImplementedError("unsupported format %s" % f)

            data.append(sep.join(row))

        res = "\n".join(data)

        if path is not None:
            with open(path, "w") as fl:
                fl.write(res)
        else:
            return res


class GroupStats(dict):
    """
    GroupStats enables one to compare multiple series side by side.
    It is a wrapper around a dict of {price.name: PerformanceStats} and
    provides many convenience methods.

    The order of the series passed in will be preserved.
    Individual PerformanceStats objects can be accessed via index
    position or name via the [] accessor.

    Args:
        * prices (Series): Multiple price series to be compared.

    Attributes:
        * stats (DataFrame): Dataframe containing stats for each
            series provided.  Stats in rows, series in columns.
        * lookback_returns (DataFrame): Returns for diffrent
            lookback periods (1m, 3m, 6m, ytd...)
            Period in rows, series in columns.
        * prices (DataFrame): The merged and rebased prices.

    """

    def __init__(self, *prices):
        names = []
        for p in prices:
            if isinstance(p, pd.DataFrame):
                names.extend(p.columns)
            elif isinstance(p, pd.Series):
                names.append(p.name)
            else:
                print("else")
                names.append(getattr(p, "name", "n/a"))
        self._names = names

        # store original prices
        self._prices = merge(*prices).dropna()

        # proper ordering
        self._prices = self._prices[self._names]

        # check for duplicate columns
        if len(self._prices.columns) != len(set(self._prices.columns)):
            raise ValueError(
                "One or more data series provided",
                "have same name! Please provide unique names",
            )

        self._start = self._prices.index[0]
        self._end = self._prices.index[-1]
        # calculate stats for entire series
        self._update(self._prices)

    def __getitem__(self, key):
        if isinstance(key, int):
            # if type(key) == int:
            return self[self._names[key]]
        else:
            return self.get(key)

    def _update(self, data):
        self._calculate(data)
        self._update_stats()

    def _calculate(self, data):
        self.prices = data
        for c in data.columns:
            prc = data[c]
            self[c] = PerformanceStats(prc)

    def _stats(self):
        stats = [
            ("start", "Start", "dt"),
            ("end", "End", "dt"),
            ("rf", "Risk-free rate", "p"),
            (None, None, None),
            ("total_return", "Total Return", "p"),
            ("daily_sharpe", "Daily Sharpe", "n"),
            ("daily_sortino", "Daily Sortino", "n"),
            ("cagr", "CAGR", "p"),
            ("max_drawdown", "Max Drawdown", "p"),
            ("calmar", "Calmar Ratio", "n"),
            (None, None, None),
            ("mtd", "MTD", "p"),
            ("three_month", "3m", "p"),
            ("six_month", "6m", "p"),
            ("ytd", "YTD", "p"),
            ("one_year", "1Y", "p"),
            ("three_year", "3Y (ann.)", "p"),
            ("five_year", "5Y (ann.)", "p"),
            ("ten_year", "10Y (ann.)", "p"),
            ("incep", "Since Incep. (ann.)", "p"),
            (None, None, None),
            ("daily_sharpe", "Daily Sharpe", "n"),
            ("daily_sortino", "Daily Sortino", "n"),
            ("daily_mean", "Daily Mean (ann.)", "p"),
            ("daily_vol", "Daily Vol (ann.)", "p"),
            ("daily_skew", "Daily Skew", "n"),
            ("daily_kurt", "Daily Kurt", "n"),
            ("best_day", "Best Day", "p"),
            ("worst_day", "Worst Day", "p"),
            (None, None, None),
            ("monthly_sharpe", "Monthly Sharpe", "n"),
            ("monthly_sortino", "Monthly Sortino", "n"),
            ("monthly_mean", "Monthly Mean (ann.)", "p"),
            ("monthly_vol", "Monthly Vol (ann.)", "p"),
            ("monthly_skew", "Monthly Skew", "n"),
            ("monthly_kurt", "Monthly Kurt", "n"),
            ("best_month", "Best Month", "p"),
            ("worst_month", "Worst Month", "p"),
            (None, None, None),
            ("yearly_sharpe", "Yearly Sharpe", "n"),
            ("yearly_sortino", "Yearly Sortino", "n"),
            ("yearly_mean", "Yearly Mean", "p"),
            ("yearly_vol", "Yearly Vol", "p"),
            ("yearly_skew", "Yearly Skew", "n"),
            ("yearly_kurt", "Yearly Kurt", "n"),
            ("best_year", "Best Year", "p"),
            ("worst_year", "Worst Year", "p"),
            (None, None, None),
            ("avg_drawdown", "Avg. Drawdown", "p"),
            ("avg_drawdown_days", "Avg. Drawdown Days", "n"),
            ("avg_up_month", "Avg. Up Month", "p"),
            ("avg_down_month", "Avg. Down Month", "p"),
            ("win_year_perc", "Win Year %", "p"),
            ("twelve_month_win_perc", "Win 12m %", "p"),
        ]

        return stats

    def _update_stats(self):
        # lookback returns dataframe
        self.lookback_returns = pd.DataFrame(
            {x.lookback_returns.name: x.lookback_returns for x in self.values()}
        )

        self.stats = pd.DataFrame({x.name: x.stats for x in self.values()})

    def _get_default_plot_title(self, freq, kind):
        if freq is None:
            return "%s" % kind
        else:
            return "%s %s" % (get_freq_name(freq), kind)

    def set_riskfree_rate(self, rf):

        """
        Set annual `risk-free rate <https://www.investopedia.com/terms/r/risk-freerate.asp>`_ property and calculate properly annualized
        monthly and daily rates. Then performance stats are recalculated.
        Affects only those instances of PerformanceStats that are children of
        this GroupStats object.

        Args:
            * rf (float, Series): Annual risk-free rate or risk-free rate price series
        """

        for key in self._names:
            self[key].set_riskfree_rate(rf)

        # calculate stats for entire series
        self._update_stats()

    def set_date_range(self, start=None, end=None):
        """
        Update date range of stats, charts, etc. If None then
        the original date range is used. So to reset to the original
        range, just call with no args.

        Args:
            * start (date): start date
            * end (end): end date
        """
        start = self._start if start is None else pd.to_datetime(start)
        end = self._end if end is None else pd.to_datetime(end)
        self._update(self._prices.loc[start:end])

    def display(self):
        """
        Display summary stats table.
        """
        data = []
        first_row = ["Stat"]
        first_row.extend(self._names)
        data.append(first_row)

        stats = self._stats()

        for stat in stats:
            k, n, f = stat
            # blank row
            if k is None:
                row = [""] * len(data[0])
                data.append(row)
                continue

            row = [n]
            for key in self._names:
                raw = getattr(self[key], k)

                # if rf is a series print nan
                if k == "rf" and not type(raw) == float:
                    row.append(np.nan)
                elif f is None:
                    row.append(raw)
                elif f == "p":
                    row.append(fmtp(raw))
                elif f == "n":
                    row.append(fmtn(raw))
                elif f == "dt":
                    row.append(raw.strftime("%Y-%m-%d"))
                else:
                    raise NotImplementedError("unsupported format %s" % f)
            data.append(row)

        print(tabulate(data, headers="firstrow"))

    def display_lookback_returns(self):
        """
        Displays the current lookback returns for each series.
        """
        return self.lookback_returns.apply(lambda x: x.map("{:,.2%}".format), axis=1)

    def plot(self, freq=None, figsize=(15, 5), title=None, logy=False, **kwargs):
        """
        Helper function for plotting the series.

        Args:
            * freq (str): Data frequency used for display purposes.
                Refer to pandas docs for valid freq strings.
            * figsize ((x,y)): figure size
            * title (str): Title if default not appropriate
            * logy (bool): log-scale for y axis
            * kwargs: passed to pandas' plot method

        """

        if title is None:
            title = self._get_default_plot_title(freq, "Equity Progression")

        ser = self._get_series(freq).rebase()
        return ser.plot(figsize=figsize, logy=logy, title=title, **kwargs)

    def plot_scatter_matrix(self, freq=None, title=None, figsize=(10, 10), **kwargs):
        """
        Wrapper around pandas' scatter_matrix.

        Args:
            * freq (str): Data frequency used for display purposes.
                Refer to pandas docs for valid freq strings.
            * figsize ((x,y)): figure size
            * title (str): Title if default not appropriate
            * kwargs: passed to pandas' scatter_matrix method

        """
        if title is None:
            title = self._get_default_plot_title(freq, "Return Scatter Matrix")

        plt.figure()
        ser = self._get_series(freq).to_returns().dropna()
        pd.scatter_matrix(ser, figsize=figsize, **kwargs)
        return plt.suptitle(title)

    def plot_histograms(self, freq=None, title=None, figsize=(10, 10), **kwargs):
        """
        Wrapper around pandas' hist.

        Args:
            * freq (str): Data frequency used for display purposes.
                Refer to pandas docs for valid freq strings.
            * figsize ((x,y)): figure size
            * title (str): Title if default not appropriate
            * kwargs: passed to pandas' hist method

        """
        if title is None:
            title = self._get_default_plot_title(freq, "Return Histogram Matrix")

        plt.figure()
        ser = self._get_series(freq).to_returns().dropna()
        ser.hist(figsize=figsize, **kwargs)
        return plt.suptitle(title)

    def plot_correlation(self, freq=None, title=None, figsize=(12, 6), **kwargs):
        """
        Utility function to plot correlations.

        Args:
            * freq (str): Pandas data frequency alias string
            * title (str): Plot title
            * figsize (tuple (x,y)): figure size
            * kwargs: passed to Pandas' plot_corr_heatmap function

        """
        if title is None:
            title = self._get_default_plot_title(freq, "Return Correlation Matrix")

        rets = self._get_series(freq).to_returns().dropna()
        return rets.plot_corr_heatmap(title=title, figsize=figsize, **kwargs)

    def _get_series(self, freq):
        if freq is None:
            return self.prices

        if freq == "y":
            freq = "a"
        return self.prices.asfreq(freq, "ffill")

    def to_csv(self, sep=",", path=None):
        """
        Returns a CSV string with appropriate formatting.
        If path is not None, the string will be saved to file
        at path.

        Args:
            * sep (char): Separator
            * path (str): If None, CSV string returned. Else file
                written to specified path.

        """
        data = []
        first_row = ["Stat"]
        first_row.extend(self._names)
        data.append(sep.join(first_row))

        stats = self._stats()

        for stat in stats:
            k, n, f = stat
            # blank row
            if k is None:
                row = [""] * len(data[0])
                data.append(sep.join(row))
                continue

            row = [n]
            for key in self._names:
                raw = getattr(self[key], k)
                if f is None:
                    row.append(raw)
                elif f == "p":
                    row.append(fmtp(raw))
                elif f == "n":
                    row.append(fmtn(raw))
                elif f == "dt":
                    row.append(raw.strftime("%Y-%m-%d"))
                else:
                    raise NotImplementedError("unsupported format %s" % f)
            data.append(sep.join(row))

        res = "\n".join(data)

        if path is not None:
            with open(path, "w") as fl:
                fl.write(res)
        else:
            return res


def to_returns(prices):
    """
    Calculates the simple arithmetic returns of a price series.

    Formula is: (t1 / t0) - 1

    Args:
        * prices: Expects a price series

    """
    return prices / prices.shift(1) - 1


def to_log_returns(prices):
    """
    Calculates the log returns of a price series.

    Formula is: ln(p1/p0)

    Args:
        * prices: Expects a price series

    """
    return np.log(prices / prices.shift(1))


def to_price_index(returns, start=100):
    """
    Returns a price index given a series of returns.

    Args:
        * returns: Expects a return series
        * start (number): Starting level

    Assumes arithmetic returns.

    Formula is: cumprod (1+r)
    """
    return (returns.replace(to_replace=np.nan, value=0) + 1).cumprod() * start


def rebase(prices, value=100):
    """
    Rebase all series to a given intial value.

    This makes comparing/plotting different series
    together easier.

    Args:
        * prices: Expects a price series
        * value (number): starting value for all series.

    """
    return prices / prices.iloc[0] * value


def calc_perf_stats(prices):
    """
    Calculates the performance statistics given an object.
    The object should be a Series of prices.

    A PerformanceStats object will be returned containing all the stats.

    Args:
        * prices (Series): Series of prices

    """
    return PerformanceStats(prices)


def calc_stats(prices):
    """
    Calculates performance stats of a given object.

    If object is Series, a PerformanceStats object is
    returned. If object is DataFrame, a GroupStats object
    is returned.

    Args:
        * prices (Series, DataFrame): Set of prices
    """
    if isinstance(prices, pd.Series):
        return PerformanceStats(prices)
    elif isinstance(prices, pd.DataFrame):
        return GroupStats(*[prices[x] for x in prices.columns])
    else:
        raise NotImplementedError("Unsupported type")


def to_drawdown_series(prices):
    """
    Calculates the `drawdown <https://www.investopedia.com/terms/d/drawdown.asp>`_ series.

    This returns a series representing a drawdown.
    When the price is at all time highs, the drawdown
    is 0. However, when prices are below high water marks,
    the drawdown series = current / hwm - 1

    The max drawdown can be obtained by simply calling .min()
    on the result (since the drawdown series is negative)

    Method ignores all gaps of NaN's in the price series.

    Args:
        * prices (Series or DataFrame): Series of prices.

    """
    # make a copy so that we don't modify original data
    drawdown = prices.copy()

    # Fill NaN's with previous values
    drawdown = drawdown.fillna(method="ffill")

    # Ignore problems with NaN's in the beginning
    drawdown[np.isnan(drawdown)] = -np.Inf

    # Rolling maximum
    if isinstance(drawdown, pd.DataFrame):
        roll_max = pd.DataFrame()
        for col in drawdown:
            roll_max[col] = np.maximum.accumulate(drawdown[col])
    else:
        roll_max = np.maximum.accumulate(drawdown)

    drawdown = drawdown / roll_max - 1.0
    return drawdown


def calc_max_drawdown(prices):
    """
    Calculates the max drawdown of a price series. If you want the
    actual drawdown series, please use to_drawdown_series.
    """
    return (prices / prices.expanding(min_periods=1).max()).min() - 1


def drawdown_details(drawdown, index_type=pd.DatetimeIndex):
    """
    Returns a data frame with start, end, days (duration) and
    drawdown for each drawdown in a drawdown series.

    .. note::

        days are actual calendar days, not trading days

    Args:
        * drawdown (pandas.Series): A drawdown Series
            (can be obtained w/ drawdown(prices).
    Returns:
        * pandas.DataFrame -- A data frame with the following
            columns: start, end, days, drawdown.

    """

    is_zero = drawdown == 0
    # find start dates (first day where dd is non-zero after a zero)
    start = ~is_zero & is_zero.shift(1)
    start = list(start[start == True].index)  # NOQA

    # find end dates (first day where dd is 0 after non-zero)
    end = is_zero & (~is_zero).shift(1)
    end = list(end[end == True].index)  # NOQA

    if len(start) == 0:  # start.empty
        return None

    # drawdown has no end (end period in dd)
    if len(end) == 0:  # end.empty
        end.append(drawdown.index[-1])

    # if the first drawdown start is larger than the first drawdown end it
    # means the drawdown series begins in a drawdown and therefore we must add
    # the first index to the start series
    if start[0] > end[0]:
        start.insert(0, drawdown.index[0])

    # if the last start is greater than the end then we must add the last index
    # to the end series since the drawdown series must finish with a drawdown
    if start[-1] > end[-1]:
        end.append(drawdown.index[-1])

    result = pd.DataFrame(
        columns=("Start", "End", "Length", "drawdown"), index=range(0, len(start))
    )

    for i in range(0, len(start)):
        dd = drawdown[start[i] : end[i]].min()

        if index_type is pd.DatetimeIndex:
            result.iloc[i] = (start[i], end[i], (end[i] - start[i]).days, dd)
        else:
            result.iloc[i] = (start[i], end[i], (end[i] - start[i]), dd)

    return result


def calc_cagr(prices):
    """
    Calculates the `CAGR (compound annual growth rate) <https://www.investopedia.com/terms/c/cagr.asp>`_ for a given price series.

    Args:
        * prices (pandas.Series): A Series of prices.
    Returns:
        * float -- cagr.

    """
    start = prices.index[0]
    end = prices.index[-1]
    return (prices.iloc[-1] / prices.iloc[0]) ** (1 / year_frac(start, end)) - 1


def calc_risk_return_ratio(returns):
    """
    Calculates the return / risk ratio. Basically the
    `Sharpe ratio <https://www.investopedia.com/terms/s/sharperatio.asp>`_ without factoring in the `risk-free rate <https://www.investopedia.com/terms/r/risk-freerate.asp>`_.
    """
    return calc_sharpe(returns)


def calc_sharpe(returns, rf=0.0, nperiods=None, annualize=True):
    """
    Calculates the `Sharpe ratio <https://www.investopedia.com/terms/s/sharperatio.asp>`_
    (see `Sharpe vs. Sortino <https://www.investopedia.com/ask/answers/010815/what-difference-between-sharpe-ratio-and-sortino-ratio.asp>`_).

    If rf is non-zero and a float, you must specify nperiods. In this case, rf is assumed
    to be expressed in yearly (annualized) terms.

    Args:
        * returns (Series, DataFrame): Input return series
        * rf (float, Series): `Risk-free rate <https://www.investopedia.com/terms/r/risk-freerate.asp>`_ expressed as a yearly (annualized) return or return series
        * nperiods (int): Frequency of returns (252 for daily, 12 for monthly,
            etc.)

    """
    # if type(rf) is float and rf != 0 and nperiods is None:
    if isinstance(rf, float) and rf != 0 and nperiods is None:
        raise Exception("Must provide nperiods if rf != 0")

    er = returns.to_excess_returns(rf, nperiods=nperiods)
    std = np.std(er, ddof=1)
    res = np.divide(er.mean(), std)

    if annualize:
        if nperiods is None:
            nperiods = 1
        return res * np.sqrt(nperiods)
    else:
        return res


def calc_information_ratio(returns, benchmark_returns):
    """
    Calculates the `Information ratio <https://www.investopedia.com/terms/i/informationratio.asp>`_ (or `from Wikipedia <http://en.wikipedia.org/wiki/Information_ratio>`_).
    """
    diff_rets = returns - benchmark_returns
    diff_std = np.std(diff_rets, ddof=1)

    if np.isnan(diff_std) or diff_std == 0:
        return 0.0

    return np.divide(diff_rets.mean(), diff_std)


def calc_prob_mom(returns, other_returns):
    """
    `Probabilistic momentum <http://cssanalytics.wordpress.com/2014/01/28/are-simple-momentum-strategies-too-dumb-introducing-probabilistic-momentum/>`_ (see `momentum investing <https://www.investopedia.com/terms/m/momentum_investing.asp>`_)

    Basically the "probability or confidence that one asset
    is going to outperform the other".

    Source:
        http://cssanalytics.wordpress.com/2014/01/28/are-simple-momentum-strategies-too-dumb-introducing-probabilistic-momentum/ # NOQA
    """
    return t.cdf(returns.calc_information_ratio(other_returns), len(returns) - 1)


def calc_total_return(prices):
    """
    Calculates the total return of a series.

    last / first - 1
    """
    return (prices.iloc[-1] / prices.iloc[0]) - 1


def year_frac(start, end):
    """
    Similar to excel's yearfrac function. Returns
    a year fraction between two dates (i.e. 1.53 years).

    Approximation using the average number of seconds
    in a year.

    Args:
        * start (datetime): start date
        * end (datetime): end date

    """
    if start > end:
        raise ValueError("start cannot be larger than end")

    # obviously not perfect but good enough
    return (end - start).total_seconds() / (31557600)


def merge(*series):
    """
    Merge Series and/or DataFrames together.

    Returns a DataFrame.
    """
    dfs = []
    for s in series:
        if isinstance(s, pd.DataFrame):
            dfs.append(s)
        elif isinstance(s, pd.Series):
            tmpdf = pd.DataFrame({s.name: s})
            dfs.append(tmpdf)
        else:
            raise NotImplementedError("Unsupported merge type")

    return pd.concat(dfs, axis=1)


def drop_duplicate_cols(df):
    """
    Removes duplicate columns from a dataframe
    and keeps column w/ longest history
    """
    names = set(df.columns)
    for n in names:
        if len(df[n].shape) > 1:
            # get subset of df w/ colname n
            sub = df[n]
            # make unique colnames
            sub.columns = ["%s-%s" % (n, x) for x in range(sub.shape[1])]
            # get colname w/ max # of data
            keep = sub.count().idxmax()
            # drop all columns of name n from original df
            del df[n]
            # update original df w/ longest col with name n
            df[n] = sub[keep]

    return df


def to_monthly(series, method="ffill", how="end"):
    """
    Convenience method that wraps asfreq_actual
    with 'M' param (method='ffill', how='end').
    """
    return series.asfreq_actual("M", method=method, how=how)


def asfreq_actual(series, freq, method="ffill", how="end", normalize=False):
    """
    Similar to pandas' asfreq but keeps the actual dates.
    For example, if last data point in Jan is on the 29th,
    that date will be used instead of the 31st.
    """
    orig = series
    is_series = False
    if isinstance(series, pd.Series):
        is_series = True
        name = series.name if series.name else "data"
        orig = pd.DataFrame({name: series})

    # add date column
    t = pd.concat(
        [orig, pd.DataFrame({"dt": orig.index.values}, index=orig.index.values)], axis=1
    )
    # fetch dates
    dts = t.asfreq(freq=freq, method=method, how=how, normalize=normalize)["dt"]

    res = orig.loc[dts.values]

    if is_series:
        return res[name]
    else:
        return res


def calc_inv_vol_weights(returns):
    """
    Calculates weights proportional to inverse volatility of each column.

    Returns weights that are inversely proportional to the column's
    volatility resulting in a set of portfolio weights where each position
    has the same level of volatility.

    Note, that assets with returns all equal to NaN or 0 are excluded from
    the portfolio (their weight is set to NaN).

    Returns:
        Series {col_name: weight}
    """
    # calc vols
    vol = np.divide(1.0, np.std(returns, ddof=1))
    vol[np.isinf(vol)] = np.NaN
    volsum = vol.sum()
    return np.divide(vol, volsum)


def calc_mean_var_weights(
    returns, weight_bounds=(0.0, 1.0), rf=0.0, covar_method="ledoit-wolf", options=None
):
    """
    Calculates the mean-variance weights given a DataFrame of returns.

    Args:
        * returns (DataFrame): Returns for multiple securities.
        * weight_bounds ((low, high)): Weigh limits for optimization.
        * rf (float): `Risk-free rate <https://www.investopedia.com/terms/r/risk-freerate.asp>`_ used in utility calculation
        * covar_method (str): Covariance matrix estimation method.
            Currently supported:
                - `ledoit-wolf <http://www.ledoit.net/honey.pdf>`_
                - standard
        * options (dict): options for minimizing, e.g. {'maxiter': 10000 }

    Returns:
        Series {col_name: weight}

    """

    def fitness(weights, exp_rets, covar, rf):
        # portfolio mean
        mean = sum(exp_rets * weights)
        # portfolio var
        var = np.dot(np.dot(weights, covar), weights)
        # utility - i.e. sharpe ratio
        util = (mean - rf) / np.sqrt(var)
        # negative because we want to maximize and optimizer
        # minimizes metric
        return -util

    n = len(returns.columns)

    # expected return defaults to mean return by default
    exp_rets = returns.mean()

    # calc covariance matrix
    if covar_method == "ledoit-wolf":
        covar = sklearn.covariance.ledoit_wolf(returns)[0]
    elif covar_method == "standard":
        covar = returns.cov()
    else:
        raise NotImplementedError("covar_method not implemented")

    weights = np.ones([n]) / n
    bounds = [weight_bounds for i in range(n)]
    # sum of weights must be equal to 1
    constraints = {"type": "eq", "fun": lambda W: sum(W) - 1.0}
    optimized = minimize(
        fitness,
        weights,
        (exp_rets, covar, rf),
        method="SLSQP",
        constraints=constraints,
        bounds=bounds,
        options=options,
    )
    # check if success
    if not optimized.success:
        raise Exception(optimized.message)

    # return weight vector
    return pd.Series({returns.columns[i]: optimized.x[i] for i in range(n)})


def _erc_weights_slsqp(x0, cov, b, maximum_iterations, tolerance):
    """
    Calculates the equal risk contribution / risk parity weights given
        a DataFrame of returns.

    Args:
    * x0 (np.array): Starting asset weights.
    * cov (np.array): covariance matrix.
    * b (np.array): Risk target weights. By definition target total risk contributions are all equal which makes this redundant.
    * maximum_iterations (int): Maximum iterations in iterative solutions.
    * tolerance (float): Tolerance level in iterative solutions.

    Returns:
    np.array {weight}

    You can read more about ERC at
    http://thierry-roncalli.com/download/erc.pdf

    """

    def fitness(weights, covar):
        # total risk contributions
        # trc = weights*np.matmul(covar,weights)/np.sqrt(np.matmul(weights.T,np.matmul(covar,weights)))

        # instead of using the true definition for trc we will use the optimization on page 5
        trc = weights * np.matmul(covar, weights)

        n = len(trc)
        # sum of squared differences of total risk contributions
        sse = 0.0
        for i in range(n):
            for j in range(n):
                # switched from squared deviations to absolute deviations to avoid numerical instability
                sse += np.abs(trc[i] - trc[j])
        # minimizes metric
        return sse

    # nonnegative
    bounds = [(0, None) for i in range(len(x0))]
    # sum of weights must be equal to 1
    constraints = {"type": "eq", "fun": lambda W: sum(W) - 1.0}
    options = {"maxiter": maximum_iterations}

    optimized = minimize(
        fitness,
        x0,
        (cov),
        method="SLSQP",
        constraints=constraints,
        bounds=bounds,
        options=options,
        tol=tolerance,
    )
    # check if success
    if not optimized.success:
        raise Exception(optimized.message)

    # return weight vector
    return optimized.x


def _erc_weights_ccd(x0, cov, b, maximum_iterations, tolerance):
    """
    Calculates the equal risk contribution / risk parity weights given
    a DataFrame of returns.

    Args:
        * x0 (np.array): Starting asset weights.
        * cov (np.array): covariance matrix.
        * b (np.array): Risk target weights.
        * maximum_iterations (int): Maximum iterations in iterative solutions.
        * tolerance (float): Tolerance level in iterative solutions.

    Returns:
        np.array {weight}

    Reference:
        Griveau-Billion, Theophile and Richard, Jean-Charles and Roncalli,
        Thierry, A Fast Algorithm for Computing High-Dimensional Risk Parity
        Portfolios (2013).
        Available at SSRN: https://ssrn.com/abstract=2325255

    """
    n = len(x0)
    x = x0.copy()
    var = np.diagonal(cov)
    ctr = cov.dot(x)
    sigma_x = np.sqrt(x.T.dot(ctr))

    for iteration in range(maximum_iterations):

        for i in range(n):
            alpha = var[i]
            beta = ctr[i] - x[i] * alpha
            gamma = -b[i] * sigma_x

            x_tilde = (-beta + np.sqrt(beta * beta - 4 * alpha * gamma)) / (2 * alpha)
            x_i = x[i]

            ctr = ctr - cov[i] * x_i + cov[i] * x_tilde
            sigma_x = sigma_x * sigma_x - 2 * x_i * cov[i].dot(x) + x_i * x_i * var[i]
            x[i] = x_tilde
            sigma_x = np.sqrt(
                sigma_x + 2 * x_tilde * cov[i].dot(x) - x_tilde * x_tilde * var[i]
            )

        # check convergence
        if np.power((x - x0) / x.sum(), 2).sum() < tolerance:
            return x / x.sum()

        x0 = x.copy()

    # no solution found
    raise ValueError(
        "No solution found after {0} iterations.".format(maximum_iterations)
    )


def calc_erc_weights(
    returns,
    initial_weights=None,
    risk_weights=None,
    covar_method="ledoit-wolf",
    risk_parity_method="ccd",
    maximum_iterations=100,
    tolerance=1e-8,
):
    """
    Calculates the equal risk contribution / risk parity weights given a
    DataFrame of returns.

    Args:
        * returns (DataFrame): Returns for multiple securities.
        * initial_weights (list): Starting asset weights [default inverse vol].
        * risk_weights (list): Risk target weights [default equal weight].
        * covar_method (str): Covariance matrix estimation method.
            Currently supported:
                - `ledoit-wolf <http://www.ledoit.net/honey.pdf>`_ [default]
                - standard
        * risk_parity_method (str): Risk parity estimation method.
            Currently supported:
                - ccd (cyclical coordinate descent)[default]
                - slsqp (scipy's implementation of sequential least squares programming)
        * maximum_iterations (int): Maximum iterations in iterative solutions.
        * tolerance (float): Tolerance level in iterative solutions.

    Returns:
        Series {col_name: weight}

    """
    n = len(returns.columns)

    # calc covariance matrix
    if covar_method == "ledoit-wolf":
        covar = sklearn.covariance.ledoit_wolf(returns)[0]
    elif covar_method == "standard":
        covar = returns.cov().values
    else:
        raise NotImplementedError("covar_method not implemented")

    # initial weights (default to inverse vol)
    if initial_weights is None:
        inv_vol = 1.0 / np.sqrt(np.diagonal(covar))
        initial_weights = inv_vol / inv_vol.sum()

    # default to equal risk weight
    if risk_weights is None:
        risk_weights = np.ones(n) / n

    # calc risk parity weights matrix
    if risk_parity_method == "ccd":
        # cyclical coordinate descent implementation
        erc_weights = _erc_weights_ccd(
            initial_weights, covar, risk_weights, maximum_iterations, tolerance
        )
    elif risk_parity_method == "slsqp":
        # scipys slsqp optimizer
        erc_weights = _erc_weights_slsqp(
            initial_weights, covar, risk_weights, maximum_iterations, tolerance
        )

    else:
        raise NotImplementedError("risk_parity_method not implemented")

    # return erc weights vector
    return pd.Series(erc_weights, index=returns.columns, name="erc")


def get_num_days_required(offset, period="d", perc_required=0.90):
    """
    Estimates the number of days required to assume that data is OK.

    Helper function used to determine if there are enough "good" data
    days over a given period.

    Args:
        * offset (DateOffset): Offset (lookback) period.
        * period (str): Period string.
        * perc_required (float): percentage of number of days
            expected required.

    """
    x = pd.to_datetime("2010-01-01")
    delta = x - (x - offset)
    # convert to 'trading days' - rough guestimate
    days = delta.days * 0.69

    if period == "d":
        req = days * perc_required
    elif period == "m":
        req = (days / 20) * perc_required
    elif period == "y":
        req = (days / 252) * perc_required
    else:
        raise NotImplementedError("period not supported. Supported periods are d, m, y")

    return req


def calc_clusters(returns, n=None, plot=False):
    """
    Calculates the clusters based on k-means
    clustering.

    Args:
        * returns (pd.DataFrame): DataFrame of returns
        * n (int): Specify # of clusters. If None, this
            will be automatically determined
        * plot (bool): Show plot?

    Returns:
        * dict with structure: {cluster# : [col names]}
    """
    # calculate correlation
    corr = returns.corr()

    # calculate dissimilarity matrix
    diss = 1 - corr

    # scale down to 2 dimensions using MDS
    # (multi-dimensional scaling) using the
    # dissimilarity matrix
    mds = sklearn.manifold.MDS(dissimilarity="precomputed")
    xy = mds.fit_transform(diss)

    def routine(k):
        # fit KMeans
        km = sklearn.cluster.KMeans(n_clusters=k)
        km_fit = km.fit(xy)
        labels = km_fit.labels_
        centers = km_fit.cluster_centers_

        # get {ticker: label} mappings
        mappings = dict(zip(returns.columns, labels))

        # print % of var explained
        totss = 0
        withinss = 0
        # column average fot totss
        avg = np.array([np.mean(xy[:, 0]), np.mean(xy[:, 1])])
        for idx, lbl in enumerate(labels):
            withinss += sum((xy[idx] - centers[lbl]) ** 2)
            totss += sum((xy[idx] - avg) ** 2)
        pvar_expl = 1.0 - withinss / totss

        return mappings, pvar_expl, labels

    if n:
        result = routine(n)
    else:
        n = len(returns.columns)
        n1 = int(np.ceil(n * 0.6666666666))
        for i in range(2, n1 + 1):
            result = routine(i)
            if result[1] > 0.9:
                break

    if plot:
        fig, ax = plt.subplots()
        ax.scatter(xy[:, 0], xy[:, 1], c=result[2], s=90)
        for i, txt in enumerate(returns.columns):
            ax.annotate(txt, (xy[i, 0], xy[i, 1]), size=14)

    # sanitize return value
    tmp = result[0]
    # map as such {cluster: [list of tickers], cluster2: [...]}
    inv_map = {}
    for k, v in iteritems(tmp):
        inv_map[v] = inv_map.get(v, [])
        inv_map[v].append(k)

    return inv_map


def calc_ftca(returns, threshold=0.5):
    """
    Implementation of David Varadi's `Fast Threshold Clustering Algorithm (FTCA) <http://cssanalytics.wordpress.com/2013/11/26/fast-threshold-clustering-algorithm-ftca/>`_.

    http://cssanalytics.wordpress.com/2013/11/26/fast-threshold-clustering-algorithm-ftca/  # NOQA

    More stable than k-means for clustering purposes.
    If you want more clusters, use a higher threshold.

    Args:
        * returns - expects a pandas dataframe of returns where
            each column is the name of a given security.
        * threshold (float): Threshold parameter - use higher value
            for more clusters. Basically controls how similar
            (correlated) series have to be.
    Returns:
        dict of cluster name (a number) and list of securities in cluster

    """
    # cluster index (name)
    i = 0
    # correlation matrix
    corr = returns.corr()
    # remaining securities to cluster
    remain = list(corr.index.copy())
    n = len(remain)
    res = {}

    while n > 0:
        # if only one left then create cluster and finish
        if n == 1:
            i += 1
            res[i] = remain
            n = 0
        # if not then we have some work to do
        else:
            # filter down correlation matrix to current remain
            cur_corr = corr[remain].loc[remain]
            # get mean correlations, ordered
            mc = cur_corr.mean().sort_values()
            # get lowest and highest mean correlation
            low = mc.index[0]
            high = mc.index[-1]

            # case if corr(high,low) > threshold
            if corr[high][low] > threshold:
                i += 1

                # new cluster for high and low
                res[i] = [low, high]
                remain.remove(low)
                remain.remove(high)

                rmv = []
                for x in remain:
                    avg_corr = (corr[x][high] + corr[x][low]) / 2.0
                    if avg_corr > threshold:
                        res[i].append(x)
                        rmv.append(x)
                [remain.remove(x) for x in rmv]

                n = len(remain)

            # otherwise we are creating two clusters - one for high
            # and one for low
            else:
                # add cluster with HC
                i += 1
                res[i] = [high]
                remain.remove(high)
                remain.remove(low)

                rmv = []
                for x in remain:
                    if corr[x][high] > threshold:
                        res[i].append(x)
                        rmv.append(x)
                [remain.remove(x) for x in rmv]

                i += 1
                res[i] = [low]

                rmv = []
                for x in remain:
                    if corr[x][low] > threshold:
                        res[i].append(x)
                        rmv.append(x)
                [remain.remove(x) for x in rmv]

                n = len(remain)

    return res


def limit_weights(weights, limit=0.1):
    """
    Limits weights and redistributes excedent amount
    proportionally.

    ex:
        - weights are {a: 0.7, b: 0.2, c: 0.1}
        - call with limit=0.5
        - excess 0.2 in a is ditributed to b and c
            proportionally.
            - result is {a: 0.5, b: 0.33, c: 0.167}

    Args:
        * weights (Series): A series describing the weights
        * limit (float): Maximum weight allowed
    """
    if 1.0 / limit > len(weights):
        raise ValueError("invalid limit -> 1 / limit must be <= len(weights)")

    if isinstance(weights, dict):
        weights = pd.Series(weights)

    if np.round(weights.sum(), 1) != 1.0:
        raise ValueError(
            "Expecting weights (that sum to 1) - sum is %s" % weights.sum()
        )

    res = np.round(weights.copy(), 4)
    to_rebalance = (res[res > limit] - limit).sum()

    ok = res[res < limit]
    ok += (ok / ok.sum()) * to_rebalance

    res[res > limit] = limit
    res[res < limit] = ok

    if any(x > limit for x in res):
        return limit_weights(res, limit=limit)

    return res


def random_weights(n, bounds=(0.0, 1.0), total=1.0):
    """
    Generate pseudo-random weights.

    Returns a list of random weights that is of length
    n, where each weight is in the range bounds, and
    where the weights sum up to total.

    Useful for creating random portfolios when benchmarking.

    Args:
        * n (int): number of random weights
        * bounds ((low, high)): bounds for each weight
        * total (float): total sum of the weights

    """
    low = bounds[0]
    high = bounds[1]

    if high < low:
        raise ValueError("Higher bound must be greater or " "equal to lower bound")

    if n * high < total or n * low > total:
        raise ValueError("solution not possible with given n and bounds")

    w = [0] * n
    tgt = -float(total)

    for i in range(n):
        rn = n - i - 1
        rhigh = rn * high
        rlow = rn * low

        lowb = max(-rhigh - tgt, low)
        highb = min(-rlow - tgt, high)

        rw = random.uniform(lowb, highb)
        w[i] = rw

        tgt += rw

    random.shuffle(w)
    return w


def plot_heatmap(
    data,
    title="Heatmap",
    show_legend=True,
    show_labels=True,
    label_fmt=".2f",
    vmin=None,
    vmax=None,
    figsize=None,
    label_color="w",
    cmap="RdBu",
    **kwargs
):
    """
    Plot a heatmap using matplotlib's pcolor.

    Args:
        * data (DataFrame): DataFrame to plot. Usually small matrix (ex.
            correlation matrix).
        * title (string): Plot title
        * show_legend (bool): Show color legend
        * show_labels (bool): Show value labels
        * label_fmt (str): Label format string
        * vmin (float): Min value for scale
        * vmax (float): Max value for scale
        * cmap (string): Color map
        * kwargs: Passed to matplotlib's pcolor

    """
    fig, ax = plt.subplots(figsize=figsize)

    heatmap = ax.pcolor(data, vmin=vmin, vmax=vmax, cmap=cmap)
    # for some reason heatmap has the y values backwards....
    ax.invert_yaxis()

    if title is not None:
        plt.title(title)

    if show_legend:
        fig.colorbar(heatmap)

    if show_labels:
        vals = data.values
        for x in range(data.shape[0]):
            for y in range(data.shape[1]):
                plt.text(
                    x + 0.5,
                    y + 0.5,
                    format(vals[y, x], label_fmt),
                    horizontalalignment="center",
                    verticalalignment="center",
                    color=label_color,
                )

    plt.yticks(np.arange(0.5, len(data.index), 1), data.index)
    plt.xticks(np.arange(0.5, len(data.columns), 1), data.columns)

    return plt


def plot_corr_heatmap(data, **kwargs):
    """
    Plots the correlation heatmap for a given DataFrame.
    """
    return plot_heatmap(data.corr(), vmin=-1, vmax=1, **kwargs)


def rollapply(data, window, fn):
    """
    Apply a function fn over a rolling window of size window.

    Args:
        * data (Series or DataFrame): Series or DataFrame
        * window (int): Window size
        * fn (function): Function to apply over the rolling window.
            For a series, the return value is expected to be a single
            number. For a DataFrame, it shuold return a new row.

    Returns:
        * Object of same dimensions as data
    """
    res = data.copy()
    res[:] = np.nan
    n = len(data)

    if window > n:
        return res

    for i in range(window - 1, n):
        res.iloc[i] = fn(data.iloc[i - window + 1 : i + 1])

    return res


def _winsorize_wrapper(x, limits):
    """
    Wraps scipy winsorize function to drop na's
    """
    if isinstance(x, pd.Series):
        if x.count() == 0:
            return x

        notnanx = ~np.isnan(x)
        x[notnanx] = scipy.stats.mstats.winsorize(x[notnanx], limits=limits)
        return x
    else:
        return scipy.stats.mstats.winsorize(x, limits=limits)


def winsorize(x, axis=0, limits=0.01):
    """
    `Winsorize <https://en.wikipedia.org/wiki/Winsorizing>`_ values based on limits
    """
    # operate on copy
    x = x.copy()

    if isinstance(x, pd.DataFrame):
        return x.apply(_winsorize_wrapper, axis=axis, args=(limits,))
    else:
        return pd.Series(_winsorize_wrapper(x, limits).values, index=x.index)


def rescale(x, min=0.0, max=1.0, axis=0):
    """
    Rescale values to fit a certain range [min, max]
    """

    def innerfn(x, min, max):
        return np.interp(x, [np.min(x), np.max(x)], [min, max])

    if isinstance(x, pd.DataFrame):
        return x.apply(
            innerfn,
            axis=axis,
            args=(
                min,
                max,
            ),
        )
    else:
        return pd.Series(innerfn(x, min, max), index=x.index)


def annualize(returns, durations, one_year=365.0):
    """
    Annualize returns using their respective durations.

    Formula used is:
        (1 + returns) ** (1 / (durations / one_year)) - 1

    """
    return np.power(1.0 + returns, 1.0 / (durations / one_year)) - 1.0


def deannualize(returns, nperiods):
    """
    Convert return expressed in annual terms on a different basis.

    Args:
        * returns (float, Series, DataFrame): Return(s)
        * nperiods (int): Target basis, typically 252 for daily, 12 for
            monthly, etc.

    """
    return np.power(1 + returns, 1.0 / nperiods) - 1.0


def calc_sortino_ratio(returns, rf=0.0, nperiods=None, annualize=True):
    """
    Calculates the `Sortino ratio <https://www.investopedia.com/terms/s/sortinoratio.asp>`_ given a series of returns
    (see `Sharpe vs. Sortino <https://www.investopedia.com/ask/answers/010815/what-difference-between-sharpe-ratio-and-sortino-ratio.asp>`_).

    Args:
        * returns (Series or DataFrame): Returns
        * rf (float, Series): `Risk-free rate <https://www.investopedia.com/terms/r/risk-freerate.asp>`_ expressed in yearly (annualized) terms or return series.
        * nperiods (int): Number of periods used for annualization. Must be
            provided if rf is non-zero and rf is not a price series

    """
    # if type(rf) is float and rf != 0 and nperiods is None:
    if isinstance(rf, float) and rf != 0 and nperiods is None:
        raise Exception("nperiods must be set if rf != 0 and rf is not a price series")

    er = returns.to_excess_returns(rf, nperiods=nperiods)

    negative_returns = np.minimum(er[1:], 0.0)
    std = np.std(negative_returns, ddof=1)
    res = np.divide(er.mean(), std)

    if annualize:
        if nperiods is None:
            nperiods = 1
        return res * np.sqrt(nperiods)

    return res


def to_excess_returns(returns, rf, nperiods=None):
    """
    Given a series of returns, it will return the excess returns over rf.

    Args:
        * returns (Series, DataFrame): Returns
        * rf (float, Series): `Risk-Free rate(s) <https://www.investopedia.com/terms/r/risk-freerate.asp>`_ expressed in annualized term or return series
        * nperiods (int): Optional. If provided, will convert rf to different
            frequency using deannualize only if rf is a float
    Returns:
        * excess_returns (Series, DataFrame): Returns - rf

    """
    # if type(rf) is float and nperiods is not None:
    if isinstance(rf, float) and nperiods is not None:

        _rf = deannualize(rf, nperiods)
    else:
        _rf = rf

    return returns - _rf


def calc_calmar_ratio(prices):
    """
    Calculates the `Calmar ratio <https://www.investopedia.com/terms/c/calmarratio.asp>`_ given a series of prices

    Args:
        * prices (Series, DataFrame): Price series

    """
    return np.divide(prices.calc_cagr(), abs(prices.calc_max_drawdown()))


def to_ulcer_index(prices):
    """
    Converts from prices -> `Ulcer index <https://www.investopedia.com/terms/u/ulcerindex.asp>`_

    See https://en.wikipedia.org/wiki/Ulcer_index

    Args:
        * prices (Series, DataFrame): Prices

    """
    dd = prices.to_drawdown_series()
    return np.divide(np.sqrt(np.sum(np.power(dd, 2))), dd.count())


def to_ulcer_performance_index(prices, rf=0.0, nperiods=None):
    """
    Converts from prices -> `ulcer performance index <https://www.investopedia.com/terms/u/ulcerindex.asp>`_.

    See https://en.wikipedia.org/wiki/Ulcer_index

    Args:
        * prices (Series, DataFrame): Prices
        * rf (float, Series): `Risk-free rate of return <https://www.investopedia.com/terms/r/risk-freerate.asp>`_. Assumed to be expressed in
            yearly (annualized) terms or return series
        * nperiods (int): Used to deannualize rf if rf is provided (non-zero)

    """
    # if type(rf) is float and rf != 0 and nperiods is None:
    if isinstance(rf, float) and rf != 0 and nperiods is None:
        raise Exception("nperiods must be set if rf != 0 and rf is not a price series")

    er = prices.to_returns().to_excess_returns(rf, nperiods=nperiods)

    return np.divide(er.mean(), prices.to_ulcer_index())


def resample_returns(returns, func, seed=0, num_trials=100):
    """
    Resample the returns and calculate any statistic on every new sample.

    https://en.wikipedia.org/wiki/Resampling_(statistics)

    :param returns (Series, DataFrame): Returns
    :param func: Given the resampled returns calculate a statistic
    :param seed: Seed for random number generator
    :param num_trials: Number of times to resample and run the experiment
    :return: Series of resampled statistics
    """

    # stats = []
    if type(returns) is pd.Series:
        stats = pd.Series(index=range(num_trials))
    elif type(returns) is pd.DataFrame:
        stats = pd.DataFrame(index=range(num_trials), columns=returns.columns)
    else:
        raise (TypeError("returns needs to be a Series or DataFrame!"))

    n = returns.shape[0]
    for i in range(num_trials):
        random_indices = resample(returns.index, n_samples=n, random_state=seed + i)
        stats.loc[i] = func(returns.loc[random_indices])

    return stats


def extend_pandas():
    """
    Extends pandas' PandasObject (Series, Series,
    DataFrame) with some functions defined in this file.

    This facilitates common functional composition used in quant
    finance.

    Ex:
        prices.to_returns().dropna().calc_clusters()
        (where prices would be a DataFrame)
    """
    PandasObject.to_returns = to_returns
    PandasObject.to_log_returns = to_log_returns
    PandasObject.to_price_index = to_price_index
    PandasObject.rebase = rebase
    PandasObject.calc_perf_stats = calc_perf_stats
    PandasObject.to_drawdown_series = to_drawdown_series
    PandasObject.calc_max_drawdown = calc_max_drawdown
    PandasObject.calc_cagr = calc_cagr
    PandasObject.calc_total_return = calc_total_return
    PandasObject.as_percent = utils.as_percent
    PandasObject.as_format = utils.as_format
    PandasObject.to_monthly = to_monthly
    PandasObject.asfreq_actual = asfreq_actual
    PandasObject.drop_duplicate_cols = drop_duplicate_cols
    PandasObject.calc_information = calc_information_ratio
    PandasObject.calc_information_ratio = calc_information_ratio
    PandasObject.calc_prob_mom = calc_prob_mom
    PandasObject.calc_risk_return = calc_risk_return_ratio
    PandasObject.calc_risk_return_ratio = calc_risk_return_ratio
    PandasObject.calc_erc_weights = calc_erc_weights
    PandasObject.calc_inv_vol_weights = calc_inv_vol_weights
    PandasObject.calc_mean_var_weights = calc_mean_var_weights
    PandasObject.calc_clusters = calc_clusters
    PandasObject.calc_ftca = calc_ftca
    PandasObject.calc_stats = calc_stats
    PandasObject.plot_heatmap = plot_heatmap
    PandasObject.plot_corr_heatmap = plot_corr_heatmap
    PandasObject.rollapply = rollapply
    PandasObject.winsorize = winsorize
    PandasObject.rescale = rescale
    PandasObject.calc_sortino = calc_sortino_ratio
    PandasObject.calc_sortino_ratio = calc_sortino_ratio
    PandasObject.calc_calmar = calc_calmar_ratio
    PandasObject.calc_calmar_ratio = calc_calmar_ratio
    PandasObject.calc_sharpe = calc_sharpe
    PandasObject.calc_sharpe_ratio = calc_sharpe
    PandasObject.to_excess_returns = to_excess_returns
    PandasObject.to_ulcer_index = to_ulcer_index
    PandasObject.to_ulcer_performance_index = to_ulcer_performance_index<|MERGE_RESOLUTION|>--- conflicted
+++ resolved
@@ -374,13 +374,10 @@
             if len(yr) < 2:
                 return
 
-<<<<<<< HEAD
+            self.ytd = dp[-1] / yp[-2] - 1
+
             denom = dp[:dp.index[-1] - pd.DateOffset(years=1)]
-=======
-            self.ytd = dp[-1] / yp[-2] - 1
-
-            denom = dp[: dp.index[-1] - pd.DateOffset(years=1)]
->>>>>>> 538cb08b
+
             if len(denom) > 0:
                 self.one_year = dp[-1] / denom[-1] - 1
 
