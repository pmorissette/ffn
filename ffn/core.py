--- conflicted
+++ resolved
@@ -244,13 +244,8 @@
 
         self.monthly_mean = mr.mean() * 12
         self.monthly_vol = mr.std() * np.sqrt(12)
-<<<<<<< HEAD
         self.monthly_sharpe = ((self.monthly_mean - self._monthly_rf) /
                                self.monthly_vol)
-=======
-        self.monthly_sharpe = (self.monthly_mean -
-                               self._monthly_rf) / self.monthly_vol
->>>>>>> 6c0d6da8
         self.best_month = mr.max()
         self.worst_month = mr.min()
 
@@ -316,13 +311,8 @@
 
         self.yearly_mean = yr.mean()
         self.yearly_vol = yr.std()
-<<<<<<< HEAD
         self.yearly_sharpe = ((self.yearly_mean - self._yearly_rf) /
                               self.yearly_vol)
-=======
-        self.yearly_sharpe = (self.yearly_mean -
-                              self._yearly_rf) / self.yearly_vol
->>>>>>> 6c0d6da8
         self.best_year = yr.max()
         self.worst_year = yr.min()
 
@@ -435,15 +425,9 @@
         Displays an overview containing descriptive stats for the TimeSeries
         provided.
         """
-<<<<<<< HEAD
-        print 'Stats for %s from %s - %s' % (self.name, self.start, self.end)
-        print 'Annual risk-free rate considered: %s' % (fmtp(self._yearly_rf))
-        print 'Summary:'
-=======
         print('Stats for %s from %s - %s' % (self.name, self.start, self.end))
         print('Annual risk-free rate considered: %s' % (fmtp(self._yearly_rf)))
         print('Summary:')
->>>>>>> 6c0d6da8
         data = [[fmtp(self.total_return), fmtn(self.daily_sharpe),
                  fmtp(self.cagr), fmtp(self.max_drawdown)]]
         print(tabulate(data, headers=['Total Return', 'Sharpe',
