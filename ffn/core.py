from __future__ import print_function
from future.utils import listvalues, iteritems
import random
from . import utils
from .utils import fmtp, fmtn, fmtpn, get_freq_name
import numpy as np
import pandas as pd
from pandas.core.base import PandasObject
from tabulate import tabulate
import sklearn.manifold
import sklearn.cluster
import sklearn.covariance
from sklearn.utils import resample
from scipy.optimize import minimize
import scipy.stats
from scipy.stats import t

try:
    import prettyplotlib  # NOQA
except ImportError:
    pass

# avoid pyplot import failure in headless environment
import os
import matplotlib

if "DISPLAY" not in os.environ:
    if matplotlib.__version__ > "2.":
        matplotlib.use("agg", force=False)
    else:
        matplotlib.use("agg", warn=False)

from matplotlib import pyplot as plt  # noqa


class PerformanceStats(object):
    """
    PerformanceStats is a convenience class used for the performance
    evaluation of a price series. It contains various helper functions
    to help with plotting and contains a large amount of descriptive
    statistics.

    Args:
        * prices (Series): A price series.
        * rf (float, Series): `Risk-free rate <https://www.investopedia.com/terms/r/risk-freerate.asp>`_ used in various calculation. Should be
            expressed as a yearly (annualized) return if it is a float. Otherwise
            rf should be a price series.

    Attributes:
        * name (str): Name, derived from price series name
        * return_table (DataFrame): A table of monthly returns with
            YTD figures as well.
        * lookback_returns (Series): Returns for different
            lookback periods (1m, 3m, 6m, ytd...)
        * stats (Series): A series that contains all the stats

    """

    def __init__(self, prices, rf=0.0):
        super(PerformanceStats, self).__init__()
        self.prices = prices
        self.name = self.prices.name
        self._start = self.prices.index[0]
        self._end = self.prices.index[-1]

        self.rf = rf

        self._update(self.prices)

    def set_riskfree_rate(self, rf):

        """
        Set annual risk-free rate property and calculate properly annualized
        monthly and daily rates. Then performance stats are recalculated.
        Affects only this instance of the PerformanceStats.

        Args:
            * rf (float): Annual `risk-free rate <https://www.investopedia.com/terms/r/risk-freerate.asp>`_
        """
        self.rf = rf

        # Note, that we recalculate everything.
        self._update(self.prices)

    def _update(self, obj):
        # calc
        self._calculate(obj)

        # update derived structure
        # return table as dataframe for easier manipulation
        self.return_table = pd.DataFrame(self.return_table).T
        # name columns
        if len(self.return_table.columns) == 13:
            self.return_table.columns = [
                "Jan",
                "Feb",
                "Mar",
                "Apr",
                "May",
                "Jun",
                "Jul",
                "Aug",
                "Sep",
                "Oct",
                "Nov",
                "Dec",
                "YTD",
            ]

        self.lookback_returns = pd.Series(
            [
                self.mtd,
                self.three_month,
                self.six_month,
                self.ytd,
                self.one_year,
                self.three_year,
                self.five_year,
                self.ten_year,
                self.cagr,
            ],
            ["mtd", "3m", "6m", "ytd", "1y", "3y", "5y", "10y", "incep"],
        )
        self.lookback_returns.name = self.name

        self.stats = self._create_stats_series()

    def _calculate(self, obj):
        # default values
        self.daily_mean = np.nan
        self.daily_vol = np.nan
        self.daily_sharpe = np.nan
        self.daily_sortino = np.nan
        self.best_day = np.nan
        self.worst_day = np.nan
        self.total_return = np.nan
        self.cagr = np.nan
        self.incep = np.nan
        self.drawdown = np.nan
        self.max_drawdown = np.nan
        self.drawdown_details = np.nan
        self.daily_skew = np.nan
        self.daily_kurt = np.nan
        self.monthly_returns = np.nan
        self.avg_drawdown = np.nan
        self.avg_drawdown_days = np.nan
        self.monthly_mean = np.nan
        self.monthly_vol = np.nan
        self.monthly_sharpe = np.nan
        self.monthly_sortino = np.nan
        self.best_month = np.nan
        self.worst_month = np.nan
        self.mtd = np.nan
        self.three_month = np.nan
        self.pos_month_perc = np.nan
        self.avg_up_month = np.nan
        self.avg_down_month = np.nan
        self.monthly_skew = np.nan
        self.monthly_kurt = np.nan
        self.six_month = np.nan
        self.yearly_returns = np.nan
        self.ytd = np.nan
        self.one_year = np.nan
        self.yearly_mean = np.nan
        self.yearly_vol = np.nan
        self.yearly_sharpe = np.nan
        self.yearly_sortino = np.nan
        self.best_year = np.nan
        self.worst_year = np.nan
        self.three_year = np.nan
        self.win_year_perc = np.nan
        self.twelve_month_win_perc = np.nan
        self.yearly_skew = np.nan
        self.yearly_kurt = np.nan
        self.five_year = np.nan
        self.ten_year = np.nan
        self.calmar = np.nan

        self.return_table = {}
        # end default values

        if len(obj) is 0:
            return

        self.start = obj.index[0]
        self.end = obj.index[-1]

        # save daily prices for future use
        self.daily_prices = obj.resample("D").last()
        # resample('D') imputes na values for any day that didn't have a price
        #  .dropna() removes the na values but also implies that the original
        #  price series didn't have any na values
        #  if months or years are missing then we will need .dropna() too
        self.daily_prices = self.daily_prices.dropna()
        # M = month end frequency
<<<<<<< HEAD
        self.monthly_prices = obj.resample("M").last()  # .dropna()
        # A == year end frequency
        self.yearly_prices = obj.resample("A").last()  # .dropna()
=======
        self.monthly_prices = obj.resample('M').last()  # .dropna()
        # A == year end frequency
        self.yearly_prices = obj.resample('A').last()  # .dropna()
>>>>>>> 8e73e643

        # let's save some typing
        dp = self.daily_prices
        mp = self.monthly_prices
        yp = self.yearly_prices

        if len(dp) == 1:
            return

        # stats using daily data
        self.returns = dp.to_returns()
        self.log_returns = dp.to_log_returns()
        r = self.returns

        if len(r) < 2:
            return

        # Will calculate daily figures only if the input data has at least daily frequency or higher (e.g hourly)
        # Rather < 2 days than <= 1 days in case of data taken at different hours of the days
        if r.index.to_series().diff().min() < pd.Timedelta("2 days"):
            self.daily_mean = r.mean() * 252
            self.daily_vol = np.std(r, ddof=1) * np.sqrt(252)

            # if type(self.rf) is float:
            if isinstance(self.rf, float):
                self.daily_sharpe = r.calc_sharpe(rf=self.rf, nperiods=252)
                self.daily_sortino = calc_sortino_ratio(r, rf=self.rf, nperiods=252)
            # rf is a price series
            else:
                _rf_daily_price_returns = self.rf.to_returns()
                self.daily_sharpe = r.calc_sharpe(
                    rf=_rf_daily_price_returns, nperiods=252
                )
                self.daily_sortino = calc_sortino_ratio(
                    r, rf=_rf_daily_price_returns, nperiods=252
                )

            self.best_day = r.max()
            self.worst_day = r.min()

        self.total_return = obj[-1] / obj[0] - 1
        # save ytd as total_return for now - if we get to real ytd
        # then it will get updated
        self.ytd = self.total_return
        self.cagr = calc_cagr(dp)
        self.incep = self.cagr

        self.drawdown = dp.to_drawdown_series()
        self.max_drawdown = self.drawdown.min()
        self.drawdown_details = drawdown_details(self.drawdown)
        if self.drawdown_details is not None:
            self.avg_drawdown = self.drawdown_details["drawdown"].mean()
            self.avg_drawdown_days = self.drawdown_details["Length"].mean()

        self.calmar = np.divide(self.cagr, np.abs(self.max_drawdown))

        if len(r) < 4:
            return

        if r.index.to_series().diff().min() <= pd.Timedelta("2 days"):
            self.daily_skew = r.skew()

            # if all zero/nan kurt fails division by zero
            if len(r[(~np.isnan(r)) & (r != 0)]) > 0:
                self.daily_kurt = r.kurt()

        # stats using monthly data
        self.monthly_returns = self.monthly_prices.to_returns()
        mr = self.monthly_returns

        if len(mr) < 2:
            return

        # Will calculate monthly figures only if the input data has at least monthly frequency or higher (e.g daily)
        # Rather < 32 days than <= 31 days in case of data taken at different hours of the days
        if r.index.to_series().diff().min() < pd.Timedelta("32 days"):
            self.monthly_mean = mr.mean() * 12
            self.monthly_vol = np.std(mr, ddof=1) * np.sqrt(12)

            if type(self.rf) is float:
                self.monthly_sharpe = mr.calc_sharpe(rf=self.rf, nperiods=12)
                self.monthly_sortino = calc_sortino_ratio(mr, rf=self.rf, nperiods=12)
            # rf is a price series
            else:
                _rf_monthly_price_returns = self.rf.resample("M").last().to_returns()
                self.monthly_sharpe = mr.calc_sharpe(
                    rf=_rf_monthly_price_returns, nperiods=12
                )
                self.monthly_sortino = calc_sortino_ratio(
                    mr, rf=_rf_monthly_price_returns, nperiods=12
                )
            self.best_month = mr.max()
            self.worst_month = mr.min()

            # -2 because p[-1] will be mp[-1]
            self.mtd = dp[-1] / mp[-2] - 1

            # -1 here to account for first return that will be nan
            self.pos_month_perc = len(mr[mr > 0]) / float(len(mr) - 1)
            self.avg_up_month = mr[mr > 0].mean()
            self.avg_down_month = mr[mr <= 0].mean()

            # return_table
            for idx in mr.index:
                if idx.year not in self.return_table:
<<<<<<< HEAD
                    self.return_table[idx.year] = {
                        1: 0,
                        2: 0,
                        3: 0,
                        4: 0,
                        5: 0,
                        6: 0,
                        7: 0,
                        8: 0,
                        9: 0,
                        10: 0,
                        11: 0,
                        12: 0,
                    }
=======
                    self.return_table[idx.year] = {1: 0, 2: 0, 3: 0,
                                                   4: 0, 5: 0, 6: 0,
                                                   7: 0, 8: 0, 9: 0,
                                                   10: 0, 11: 0, 12: 0}
>>>>>>> 8e73e643
                if not np.isnan(mr[idx]):
                    self.return_table[idx.year][idx.month] = mr[idx]
            # add first month
            fidx = mr.index[0]
            try:
                self.return_table[fidx.year][fidx.month] = float(mp[0]) / dp[0] - 1
            except ZeroDivisionError:
                self.return_table[fidx.year][fidx.month] = 0
            # calculate the YTD values
            for idx in self.return_table:
                arr = np.array(listvalues(self.return_table[idx]))
                self.return_table[idx][13] = np.prod(arr + 1) - 1

        if r.index.to_series().diff().min() < pd.Timedelta("93 days"):
            if len(mr) < 3:
                return

            denom = dp[: dp.index[-1] - pd.DateOffset(months=3)]
            if len(denom) > 0:
                self.three_month = dp[-1] / denom[-1] - 1

        if r.index.to_series().diff().min() < pd.Timedelta("32 days"):
            if len(mr) < 4:
                return

            self.monthly_skew = mr.skew()

            # if all zero/nan kurt fails division by zero
            if len(mr[(~np.isnan(mr)) & (mr != 0)]) > 0:
                self.monthly_kurt = mr.kurt()

        if r.index.to_series().diff().min() < pd.Timedelta("185 days"):
            if len(mr) < 6:
                return

            denom = dp[: dp.index[-1] - pd.DateOffset(months=6)]
            if len(denom) > 0:
                self.six_month = dp[-1] / denom[-1] - 1

        # Will calculate yearly figures only if the input data has at least yearly frequency or higher (e.g monthly)
        # Rather < 367 days than <= 366 days in case of data taken at different hours of the days
        if r.index.to_series().diff().min() < pd.Timedelta("367 days"):
            self.yearly_returns = self.yearly_prices.to_returns()
            yr = self.yearly_returns

            if len(yr) < 2:
                return

            self.ytd = dp[-1] / yp[-2] - 1

            denom = dp[: dp.index[-1] - pd.DateOffset(years=1)]
            if len(denom) > 0:
                self.one_year = dp[-1] / denom[-1] - 1

            self.yearly_mean = yr.mean()
            self.yearly_vol = np.std(yr, ddof=1)

            # if type(self.rf) is float:
            if isinstance(self.rf, float):
                if self.yearly_vol > 0:
                    self.yearly_sharpe = yr.calc_sharpe(rf=self.rf, nperiods=1)
                self.yearly_sortino = calc_sortino_ratio(yr, rf=self.rf, nperiods=1)
            # rf is a price series
            else:
                _rf_yearly_price_returns = self.rf.resample("A").last().to_returns()
                if self.yearly_vol > 0:
                    self.yearly_sharpe = yr.calc_sharpe(
                        rf=_rf_yearly_price_returns, nperiods=1
                    )
                self.yearly_sortino = calc_sortino_ratio(
                    yr, rf=_rf_yearly_price_returns, nperiods=1
                )

            self.best_year = yr.max()
            self.worst_year = yr.min()

            # -1 here to account for first return that will be nan
            self.win_year_perc = len(yr[yr > 0]) / float(len(yr) - 1)

            # need at least 1 year of monthly returns
            if mr.size > 11:
                tot = 0
                win = 0
                for i in range(11, len(mr)):
                    tot += 1
                    if mp[i] / mp[i - 11] > 1:
                        win += 1
                self.twelve_month_win_perc = float(win) / tot

        if r.index.to_series().diff().min() < pd.Timedelta("1097 days"):
            if len(yr) < 3:
                return

            # annualize stat for over 1 year
            self.three_year = calc_cagr(dp[dp.index[-1] - pd.DateOffset(years=3) :])

        if r.index.to_series().diff().min() < pd.Timedelta("367 days"):
            if len(yr) < 4:
                return

            self.yearly_skew = yr.skew()

            # if all zero/nan kurt fails division by zero
            if len(yr[(~np.isnan(yr)) & (yr != 0)]) > 0:
                self.yearly_kurt = yr.kurt()

        if r.index.to_series().diff().min() < pd.Timedelta("1828 days"):
            if len(yr) < 5:
                return
            self.five_year = calc_cagr(dp[dp.index[-1] - pd.DateOffset(years=5) :])

        if r.index.to_series().diff().min() < pd.Timedelta("3654 days"):
            if len(yr) < 10:
                return
            self.ten_year = calc_cagr(dp[dp.index[-1] - pd.DateOffset(years=10) :])

        return

    def _stats(self):
        stats = [
            ("start", "Start", "dt"),
            ("end", "End", "dt"),
            ("rf", "Risk-free rate", "p"),
            (None, None, None),
            ("total_return", "Total Return", "p"),
            ("cagr", "CAGR", "p"),
            ("max_drawdown", "Max Drawdown", "p"),
            ("calmar", "Calmar Ratio", "n"),
            (None, None, None),
            ("mtd", "MTD", "p"),
            ("three_month", "3m", "p"),
            ("six_month", "6m", "p"),
            ("ytd", "YTD", "p"),
            ("one_year", "1Y", "p"),
            ("three_year", "3Y (ann.)", "p"),
            ("five_year", "5Y (ann.)", "p"),
            ("ten_year", "10Y (ann.)", "p"),
            ("incep", "Since Incep. (ann.)", "p"),
            (None, None, None),
            ("daily_sharpe", "Daily Sharpe", "n"),
            ("daily_sortino", "Daily Sortino", "n"),
            ("daily_mean", "Daily Mean (ann.)", "p"),
            ("daily_vol", "Daily Vol (ann.)", "p"),
            ("daily_skew", "Daily Skew", "n"),
            ("daily_kurt", "Daily Kurt", "n"),
            ("best_day", "Best Day", "p"),
            ("worst_day", "Worst Day", "p"),
            (None, None, None),
            ("monthly_sharpe", "Monthly Sharpe", "n"),
            ("monthly_sortino", "Monthly Sortino", "n"),
            ("monthly_mean", "Monthly Mean (ann.)", "p"),
            ("monthly_vol", "Monthly Vol (ann.)", "p"),
            ("monthly_skew", "Monthly Skew", "n"),
            ("monthly_kurt", "Monthly Kurt", "n"),
            ("best_month", "Best Month", "p"),
            ("worst_month", "Worst Month", "p"),
            (None, None, None),
            ("yearly_sharpe", "Yearly Sharpe", "n"),
            ("yearly_sortino", "Yearly Sortino", "n"),
            ("yearly_mean", "Yearly Mean", "p"),
            ("yearly_vol", "Yearly Vol", "p"),
            ("yearly_skew", "Yearly Skew", "n"),
            ("yearly_kurt", "Yearly Kurt", "n"),
            ("best_year", "Best Year", "p"),
            ("worst_year", "Worst Year", "p"),
            (None, None, None),
            ("avg_drawdown", "Avg. Drawdown", "p"),
            ("avg_drawdown_days", "Avg. Drawdown Days", "n"),
            ("avg_up_month", "Avg. Up Month", "p"),
            ("avg_down_month", "Avg. Down Month", "p"),
            ("win_year_perc", "Win Year %", "p"),
            ("twelve_month_win_perc", "Win 12m %", "p"),
        ]

        return stats

    def set_date_range(self, start=None, end=None):
        """
        Update date range of stats, charts, etc. If None then
        the original date is used. So to reset to the original
        range, just call with no args.

        Args:
            * start (date): start date
            * end (end): end date

        """
        start = self._start if start is None else pd.to_datetime(start)
        end = self._end if end is None else pd.to_datetime(end)
        self._update(self.prices.loc[start:end])

    def display(self):
        """
        Displays an overview containing descriptive stats for the Series
        provided.
        """
        print("Stats for %s from %s - %s" % (self.name, self.start, self.end))
        if type(self.rf) is float:
            print("Annual risk-free rate considered: %s" % (fmtp(self.rf)))
        print("Summary:")
        data = [
            [
                fmtp(self.total_return),
                fmtn(self.daily_sharpe),
                fmtp(self.cagr),
                fmtp(self.max_drawdown),
            ]
        ]
        print(
            tabulate(data, headers=["Total Return", "Sharpe", "CAGR", "Max Drawdown"])
        )

        print("\nAnnualized Returns:")
        data = [
            [
                fmtp(self.mtd),
                fmtp(self.three_month),
                fmtp(self.six_month),
                fmtp(self.ytd),
                fmtp(self.one_year),
                fmtp(self.three_year),
                fmtp(self.five_year),
                fmtp(self.ten_year),
                fmtp(self.incep),
            ]
        ]
        print(
            tabulate(
                data,
                headers=["mtd", "3m", "6m", "ytd", "1y", "3y", "5y", "10y", "incep."],
            )
        )

        print("\nPeriodic:")
        data = [
            [
                "sharpe",
                fmtn(self.daily_sharpe),
                fmtn(self.monthly_sharpe),
                fmtn(self.yearly_sharpe),
            ],
            [
                "mean",
                fmtp(self.daily_mean),
                fmtp(self.monthly_mean),
                fmtp(self.yearly_mean),
            ],
            [
                "vol",
                fmtp(self.daily_vol),
                fmtp(self.monthly_vol),
                fmtp(self.yearly_vol),
            ],
            [
                "skew",
                fmtn(self.daily_skew),
                fmtn(self.monthly_skew),
                fmtn(self.yearly_skew),
            ],
            [
                "kurt",
                fmtn(self.daily_kurt),
                fmtn(self.monthly_kurt),
                fmtn(self.yearly_kurt),
            ],
            ["best", fmtp(self.best_day), fmtp(self.best_month), fmtp(self.best_year)],
            [
                "worst",
                fmtp(self.worst_day),
                fmtp(self.worst_month),
                fmtp(self.worst_year),
            ],
        ]
        print(tabulate(data, headers=["daily", "monthly", "yearly"]))

        print("\nDrawdowns:")
        data = [
            [
                fmtp(self.max_drawdown),
                fmtp(self.avg_drawdown),
                fmtn(self.avg_drawdown_days),
            ]
        ]
        print(tabulate(data, headers=["max", "avg", "# days"]))

        print("\nMisc:")
        data = [
            ["avg. up month", fmtp(self.avg_up_month)],
            ["avg. down month", fmtp(self.avg_down_month)],
            ["up year %", fmtp(self.win_year_perc)],
            ["12m up %", fmtp(self.twelve_month_win_perc)],
        ]
        print(tabulate(data))

    def display_monthly_returns(self):
        """
        Display a table containing monthly returns and ytd returns
        for every year in range.
        """
        data = [
            [
                "Year",
                "Jan",
                "Feb",
                "Mar",
                "Apr",
                "May",
                "Jun",
                "Jul",
                "Aug",
                "Sep",
                "Oct",
                "Nov",
                "Dec",
                "YTD",
            ]
        ]
        for k in self.return_table.index:
            r = self.return_table.loc[k].values
            data.append([k] + [fmtpn(x) for x in r])
        print(tabulate(data, headers="firstrow"))

    def display_lookback_returns(self):
        """
        Displays the current lookback returns.
        """
        return self.lookback_returns.map("{:,.2%}".format)

    def _get_default_plot_title(self, name, freq, kind):
        if freq is None:
            return "%s %s" % (name, kind)
        else:
            return "%s %s %s" % (name, get_freq_name(freq), kind)

    def plot(self, freq=None, figsize=(15, 5), title=None, logy=False, **kwargs):
        """
        Helper function for plotting the series.

        Args:
            * freq (str): Data frequency used for display purposes.
                Refer to pandas docs for valid freq strings.
            * figsize ((x,y)): figure size
            * title (str): Title if default not appropriate
            * logy (bool): log-scale for y axis
            * kwargs: passed to pandas' plot method
        """
        if title is None:
            title = self._get_default_plot_title(self.name, freq, "Price Series")

        ser = self._get_series(freq)
        return ser.plot(figsize=figsize, title=title, logy=logy, **kwargs)

    def plot_histogram(self, freq=None, figsize=(15, 5), title=None, bins=20, **kwargs):
        """
        Plots a histogram of returns given a return frequency.

        Args:
            * freq (str): Data frequency used for display purposes.
                This will dictate the type of returns
                (daily returns, monthly, ...)
                Refer to pandas docs for valid period strings.
            * figsize ((x,y)): figure size
            * title (str): Title if default not appropriate
            * bins (int): number of bins for the histogram
            * kwargs: passed to pandas' hist method
        """
        if title is None:
            title = self._get_default_plot_title(self.name, freq, "Return Histogram")

        ser = self._get_series(freq).to_returns().dropna()

        plt.figure(figsize=figsize)
        ax = ser.hist(bins=bins, figsize=figsize, normed=True, **kwargs)
        ax.set_title(title)
        plt.axvline(0, linewidth=4)
        return ser.plot(kind="kde")

    def _get_series(self, freq):
        if freq is None:
            return self.daily_prices

        if freq == "y":
            freq = "a"
        return self.daily_prices.asfreq(freq, "ffill")

    def _create_stats_series(self):
        stats = self._stats()

        short_names = []
        values = []

        for stat in stats:
            k, n, f = stat

            # blank row
            if k is None:
                continue
            elif k == "rf" and not type(self.rf) == float:
                continue

            if n in short_names:
                continue

            short_names.append(k)
            raw = getattr(self, k)
            values.append(raw)
        return pd.Series(values, short_names)

    def to_csv(self, sep=",", path=None):
        """
        Returns a CSV string with appropriate formatting.
        If path is not None, the string will be saved to file
        at path.

        Args:
            * sep (char): Separator
            * path (str): If None, CSV string returned. Else file written
                to specified path.
        """
        stats = self._stats()

        data = []
        first_row = ["Stat", self.name]
        data.append(sep.join(first_row))

        for stat in stats:
            k, n, f = stat

            # blank row
            if k is None:
                row = [""] * len(data[0])
                data.append(sep.join(row))
                continue
            elif k == "rf" and not type(self.rf) == float:
                continue

            row = [n]
            raw = getattr(self, k)
            if f is None:
                row.append(raw)
            elif f == "p":
                row.append(fmtp(raw))
            elif f == "n":
                row.append(fmtn(raw))
            elif f == "dt":
                row.append(raw.strftime("%Y-%m-%d"))
            else:
                raise NotImplementedError("unsupported format %s" % f)

            data.append(sep.join(row))

        res = "\n".join(data)

        if path is not None:
            with open(path, "w") as fl:
                fl.write(res)
        else:
            return res


class GroupStats(dict):
    """
    GroupStats enables one to compare multiple series side by side.
    It is a wrapper around a dict of {price.name: PerformanceStats} and
    provides many convenience methods.

    The order of the series passed in will be preserved.
    Individual PerformanceStats objects can be accessed via index
    position or name via the [] accessor.

    Args:
        * prices (Series): Multiple price series to be compared.

    Attributes:
        * stats (DataFrame): Dataframe containing stats for each
            series provided.  Stats in rows, series in columns.
        * lookback_returns (DataFrame): Returns for diffrent
            lookback periods (1m, 3m, 6m, ytd...)
            Period in rows, series in columns.
        * prices (DataFrame): The merged and rebased prices.

    """

    def __init__(self, *prices):
        names = []
        for p in prices:
            if isinstance(p, pd.DataFrame):
                names.extend(p.columns)
            elif isinstance(p, pd.Series):
                names.append(p.name)
            else:
                print("else")
                names.append(getattr(p, "name", "n/a"))
        self._names = names

        # store original prices
        self._prices = merge(*prices).dropna()

        # proper ordering
        self._prices = self._prices[self._names]

        # check for duplicate columns
        if len(self._prices.columns) != len(set(self._prices.columns)):
            raise ValueError(
                "One or more data series provided",
                "have same name! Please provide unique names",
            )

        self._start = self._prices.index[0]
        self._end = self._prices.index[-1]
        # calculate stats for entire series
        self._update(self._prices)

    def __getitem__(self, key):
        if isinstance(key, int):
            # if type(key) == int:
            return self[self._names[key]]
        else:
            return self.get(key)

    def _update(self, data):
        self._calculate(data)
        self._update_stats()

    def _calculate(self, data):
        self.prices = data
        for c in data.columns:
            prc = data[c]
            self[c] = PerformanceStats(prc)

    def _stats(self):
        stats = [
            ("start", "Start", "dt"),
            ("end", "End", "dt"),
            ("rf", "Risk-free rate", "p"),
            (None, None, None),
            ("total_return", "Total Return", "p"),
            ("daily_sharpe", "Daily Sharpe", "n"),
            ("daily_sortino", "Daily Sortino", "n"),
            ("cagr", "CAGR", "p"),
            ("max_drawdown", "Max Drawdown", "p"),
            ("calmar", "Calmar Ratio", "n"),
            (None, None, None),
            ("mtd", "MTD", "p"),
            ("three_month", "3m", "p"),
            ("six_month", "6m", "p"),
            ("ytd", "YTD", "p"),
            ("one_year", "1Y", "p"),
            ("three_year", "3Y (ann.)", "p"),
            ("five_year", "5Y (ann.)", "p"),
            ("ten_year", "10Y (ann.)", "p"),
            ("incep", "Since Incep. (ann.)", "p"),
            (None, None, None),
            ("daily_sharpe", "Daily Sharpe", "n"),
            ("daily_sortino", "Daily Sortino", "n"),
            ("daily_mean", "Daily Mean (ann.)", "p"),
            ("daily_vol", "Daily Vol (ann.)", "p"),
            ("daily_skew", "Daily Skew", "n"),
            ("daily_kurt", "Daily Kurt", "n"),
            ("best_day", "Best Day", "p"),
            ("worst_day", "Worst Day", "p"),
            (None, None, None),
            ("monthly_sharpe", "Monthly Sharpe", "n"),
            ("monthly_sortino", "Monthly Sortino", "n"),
            ("monthly_mean", "Monthly Mean (ann.)", "p"),
            ("monthly_vol", "Monthly Vol (ann.)", "p"),
            ("monthly_skew", "Monthly Skew", "n"),
            ("monthly_kurt", "Monthly Kurt", "n"),
            ("best_month", "Best Month", "p"),
            ("worst_month", "Worst Month", "p"),
            (None, None, None),
            ("yearly_sharpe", "Yearly Sharpe", "n"),
            ("yearly_sortino", "Yearly Sortino", "n"),
            ("yearly_mean", "Yearly Mean", "p"),
            ("yearly_vol", "Yearly Vol", "p"),
            ("yearly_skew", "Yearly Skew", "n"),
            ("yearly_kurt", "Yearly Kurt", "n"),
            ("best_year", "Best Year", "p"),
            ("worst_year", "Worst Year", "p"),
            (None, None, None),
            ("avg_drawdown", "Avg. Drawdown", "p"),
            ("avg_drawdown_days", "Avg. Drawdown Days", "n"),
            ("avg_up_month", "Avg. Up Month", "p"),
            ("avg_down_month", "Avg. Down Month", "p"),
            ("win_year_perc", "Win Year %", "p"),
            ("twelve_month_win_perc", "Win 12m %", "p"),
        ]

        return stats

    def _update_stats(self):
        # lookback returns dataframe
        self.lookback_returns = pd.DataFrame(
            {x.lookback_returns.name: x.lookback_returns for x in self.values()}
        )

        self.stats = pd.DataFrame({x.name: x.stats for x in self.values()})

    def _get_default_plot_title(self, freq, kind):
        if freq is None:
            return "%s" % kind
        else:
            return "%s %s" % (get_freq_name(freq), kind)

    def set_riskfree_rate(self, rf):

        """
        Set annual `risk-free rate <https://www.investopedia.com/terms/r/risk-freerate.asp>`_ property and calculate properly annualized
        monthly and daily rates. Then performance stats are recalculated.
        Affects only those instances of PerformanceStats that are children of
        this GroupStats object.

        Args:
            * rf (float, Series): Annual risk-free rate or risk-free rate price series
        """

        for key in self._names:
            self[key].set_riskfree_rate(rf)

        # calculate stats for entire series
        self._update_stats()

    def set_date_range(self, start=None, end=None):
        """
        Update date range of stats, charts, etc. If None then
        the original date range is used. So to reset to the original
        range, just call with no args.

        Args:
            * start (date): start date
            * end (end): end date
        """
        start = self._start if start is None else pd.to_datetime(start)
        end = self._end if end is None else pd.to_datetime(end)
        self._update(self._prices.loc[start:end])

    def display(self):
        """
        Display summary stats table.
        """
        data = []
        first_row = ["Stat"]
        first_row.extend(self._names)
        data.append(first_row)

        stats = self._stats()

        for stat in stats:
            k, n, f = stat
            # blank row
            if k is None:
                row = [""] * len(data[0])
                data.append(row)
                continue

            row = [n]
            for key in self._names:
                raw = getattr(self[key], k)

                # if rf is a series print nan
                if k == "rf" and not type(raw) == float:
                    row.append(np.nan)
                elif f is None:
                    row.append(raw)
                elif f == "p":
                    row.append(fmtp(raw))
                elif f == "n":
                    row.append(fmtn(raw))
                elif f == "dt":
                    row.append(raw.strftime("%Y-%m-%d"))
                else:
                    raise NotImplementedError("unsupported format %s" % f)
            data.append(row)

        print(tabulate(data, headers="firstrow"))

    def display_lookback_returns(self):
        """
        Displays the current lookback returns for each series.
        """
        return self.lookback_returns.apply(lambda x: x.map("{:,.2%}".format), axis=1)

    def plot(self, freq=None, figsize=(15, 5), title=None, logy=False, **kwargs):
        """
        Helper function for plotting the series.

        Args:
            * freq (str): Data frequency used for display purposes.
                Refer to pandas docs for valid freq strings.
            * figsize ((x,y)): figure size
            * title (str): Title if default not appropriate
            * logy (bool): log-scale for y axis
            * kwargs: passed to pandas' plot method

        """

        if title is None:
            title = self._get_default_plot_title(freq, "Equity Progression")

        ser = self._get_series(freq).rebase()
        return ser.plot(figsize=figsize, logy=logy, title=title, **kwargs)

    def plot_scatter_matrix(self, freq=None, title=None, figsize=(10, 10), **kwargs):
        """
        Wrapper around pandas' scatter_matrix.

        Args:
            * freq (str): Data frequency used for display purposes.
                Refer to pandas docs for valid freq strings.
            * figsize ((x,y)): figure size
            * title (str): Title if default not appropriate
            * kwargs: passed to pandas' scatter_matrix method

        """
        if title is None:
            title = self._get_default_plot_title(freq, "Return Scatter Matrix")

        plt.figure()
        ser = self._get_series(freq).to_returns().dropna()
        pd.scatter_matrix(ser, figsize=figsize, **kwargs)
        return plt.suptitle(title)

    def plot_histograms(self, freq=None, title=None, figsize=(10, 10), **kwargs):
        """
        Wrapper around pandas' hist.

        Args:
            * freq (str): Data frequency used for display purposes.
                Refer to pandas docs for valid freq strings.
            * figsize ((x,y)): figure size
            * title (str): Title if default not appropriate
            * kwargs: passed to pandas' hist method

        """
        if title is None:
            title = self._get_default_plot_title(freq, "Return Histogram Matrix")

        plt.figure()
        ser = self._get_series(freq).to_returns().dropna()
        ser.hist(figsize=figsize, **kwargs)
        return plt.suptitle(title)

    def plot_correlation(self, freq=None, title=None, figsize=(12, 6), **kwargs):
        """
        Utility function to plot correlations.

        Args:
            * freq (str): Pandas data frequency alias string
            * title (str): Plot title
            * figsize (tuple (x,y)): figure size
            * kwargs: passed to Pandas' plot_corr_heatmap function

        """
        if title is None:
            title = self._get_default_plot_title(freq, "Return Correlation Matrix")

        rets = self._get_series(freq).to_returns().dropna()
        return rets.plot_corr_heatmap(title=title, figsize=figsize, **kwargs)

    def _get_series(self, freq):
        if freq is None:
            return self.prices

        if freq == "y":
            freq = "a"
        return self.prices.asfreq(freq, "ffill")

    def to_csv(self, sep=",", path=None):
        """
        Returns a CSV string with appropriate formatting.
        If path is not None, the string will be saved to file
        at path.

        Args:
            * sep (char): Separator
            * path (str): If None, CSV string returned. Else file
                written to specified path.

        """
        data = []
        first_row = ["Stat"]
        first_row.extend(self._names)
        data.append(sep.join(first_row))

        stats = self._stats()

        for stat in stats:
            k, n, f = stat
            # blank row
            if k is None:
                row = [""] * len(data[0])
                data.append(sep.join(row))
                continue

            row = [n]
            for key in self._names:
                raw = getattr(self[key], k)
                if f is None:
                    row.append(raw)
                elif f == "p":
                    row.append(fmtp(raw))
                elif f == "n":
                    row.append(fmtn(raw))
                elif f == "dt":
                    row.append(raw.strftime("%Y-%m-%d"))
                else:
                    raise NotImplementedError("unsupported format %s" % f)
            data.append(sep.join(row))

        res = "\n".join(data)

        if path is not None:
            with open(path, "w") as fl:
                fl.write(res)
        else:
            return res


def to_returns(prices):
    """
    Calculates the simple arithmetic returns of a price series.

    Formula is: (t1 / t0) - 1

    Args:
        * prices: Expects a price series

    """
    return prices / prices.shift(1) - 1


def to_log_returns(prices):
    """
    Calculates the log returns of a price series.

    Formula is: ln(p1/p0)

    Args:
        * prices: Expects a price series

    """
    return np.log(prices / prices.shift(1))


def to_price_index(returns, start=100):
    """
    Returns a price index given a series of returns.

    Args:
        * returns: Expects a return series
        * start (number): Starting level

    Assumes arithmetic returns.

    Formula is: cumprod (1+r)
    """
    return (returns.replace(to_replace=np.nan, value=0) + 1).cumprod() * start


def rebase(prices, value=100):
    """
    Rebase all series to a given intial value.

    This makes comparing/plotting different series
    together easier.

    Args:
        * prices: Expects a price series
        * value (number): starting value for all series.

    """
    return prices / prices.iloc[0] * value


def calc_perf_stats(prices):
    """
    Calculates the performance statistics given an object.
    The object should be a Series of prices.

    A PerformanceStats object will be returned containing all the stats.

    Args:
        * prices (Series): Series of prices

    """
    return PerformanceStats(prices)


def calc_stats(prices):
    """
    Calculates performance stats of a given object.

    If object is Series, a PerformanceStats object is
    returned. If object is DataFrame, a GroupStats object
    is returned.

    Args:
        * prices (Series, DataFrame): Set of prices
    """
    if isinstance(prices, pd.Series):
        return PerformanceStats(prices)
    elif isinstance(prices, pd.DataFrame):
        return GroupStats(*[prices[x] for x in prices.columns])
    else:
        raise NotImplementedError("Unsupported type")


def to_drawdown_series(prices):
    """
    Calculates the `drawdown <https://www.investopedia.com/terms/d/drawdown.asp>`_ series.

    This returns a series representing a drawdown.
    When the price is at all time highs, the drawdown
    is 0. However, when prices are below high water marks,
    the drawdown series = current / hwm - 1

    The max drawdown can be obtained by simply calling .min()
    on the result (since the drawdown series is negative)

    Method ignores all gaps of NaN's in the price series.

    Args:
        * prices (Series or DataFrame): Series of prices.

    """
    # make a copy so that we don't modify original data
    drawdown = prices.copy()

    # Fill NaN's with previous values
    drawdown = drawdown.fillna(method="ffill")

    # Ignore problems with NaN's in the beginning
    drawdown[np.isnan(drawdown)] = -np.Inf

    # Rolling maximum
    if isinstance(drawdown, pd.DataFrame):
        roll_max = pd.DataFrame()
        for col in drawdown:
            roll_max[col] = np.maximum.accumulate(drawdown[col])
    else:
        roll_max = np.maximum.accumulate(drawdown)

    drawdown = drawdown / roll_max - 1.0
    return drawdown


def calc_max_drawdown(prices):
    """
    Calculates the max drawdown of a price series. If you want the
    actual drawdown series, please use to_drawdown_series.
    """
    return (prices / prices.expanding(min_periods=1).max()).min() - 1


def drawdown_details(drawdown, index_type=pd.DatetimeIndex):
    """
    Returns a data frame with start, end, days (duration) and
    drawdown for each drawdown in a drawdown series.

    .. note::

        days are actual calendar days, not trading days

    Args:
        * drawdown (pandas.Series): A drawdown Series
            (can be obtained w/ drawdown(prices).
    Returns:
        * pandas.DataFrame -- A data frame with the following
            columns: start, end, days, drawdown.

    """

    is_zero = drawdown == 0
    # find start dates (first day where dd is non-zero after a zero)
    start = ~is_zero & is_zero.shift(1)
    start = list(start[start == True].index)  # NOQA

    # find end dates (first day where dd is 0 after non-zero)
    end = is_zero & (~is_zero).shift(1)
    end = list(end[end == True].index)  # NOQA

    if len(start) == 0:  # start.empty
        return None

    # drawdown has no end (end period in dd)
    if len(end) == 0:  # end.empty
        end.append(drawdown.index[-1])

    # if the first drawdown start is larger than the first drawdown end it
    # means the drawdown series begins in a drawdown and therefore we must add
    # the first index to the start series
    if start[0] > end[0]:
        start.insert(0, drawdown.index[0])

    # if the last start is greater than the end then we must add the last index
    # to the end series since the drawdown series must finish with a drawdown
    if start[-1] > end[-1]:
        end.append(drawdown.index[-1])

    result = pd.DataFrame(
        columns=("Start", "End", "Length", "drawdown"), index=range(0, len(start))
    )

    for i in range(0, len(start)):
        dd = drawdown[start[i] : end[i]].min()

        if index_type is pd.DatetimeIndex:
            result.iloc[i] = (start[i], end[i], (end[i] - start[i]).days, dd)
        else:
            result.iloc[i] = (start[i], end[i], (end[i] - start[i]), dd)

    return result


def calc_cagr(prices):
    """
    Calculates the `CAGR (compound annual growth rate) <https://www.investopedia.com/terms/c/cagr.asp>`_ for a given price series.

    Args:
        * prices (pandas.Series): A Series of prices.
    Returns:
        * float -- cagr.

    """
    start = prices.index[0]
    end = prices.index[-1]
    return (prices.iloc[-1] / prices.iloc[0]) ** (1 / year_frac(start, end)) - 1


def calc_risk_return_ratio(returns):
    """
    Calculates the return / risk ratio. Basically the
    `Sharpe ratio <https://www.investopedia.com/terms/s/sharperatio.asp>`_ without factoring in the `risk-free rate <https://www.investopedia.com/terms/r/risk-freerate.asp>`_.
    """
    return calc_sharpe(returns)


def calc_sharpe(returns, rf=0.0, nperiods=None, annualize=True):
    """
    Calculates the `Sharpe ratio <https://www.investopedia.com/terms/s/sharperatio.asp>`_ (see `Sharpe vs. Sortino <https://www.investopedia.com/ask/answers/010815/what-difference-between-sharpe-ratio-and-sortino-ratio.asp>`_).

    If rf is non-zero and a float, you must specify nperiods. In this case, rf is assumed
    to be expressed in yearly (annualized) terms.

    Args:
        * returns (Series, DataFrame): Input return series
        * rf (float, Series): `Risk-free rate <https://www.investopedia.com/terms/r/risk-freerate.asp>`_ expressed as a yearly (annualized) return or return series
        * nperiods (int): Frequency of returns (252 for daily, 12 for monthly,
            etc.)

    """
<<<<<<< HEAD
    if type(rf) is float and rf != 0 and nperiods is None:
        raise Exception("Must provide nperiods if rf != 0")
=======
    # if type(rf) is float and rf != 0 and nperiods is None:
    if isinstance(rf, float) and rf != 0 and nperiods is None:
        raise Exception('Must provide nperiods if rf != 0')
>>>>>>> 8e73e643

    er = returns.to_excess_returns(rf, nperiods=nperiods)
    std = np.std(er, ddof=1)
    res = np.divide(er.mean(), std)

    if annualize:
        if nperiods is None:
            nperiods = 1
        return res * np.sqrt(nperiods)
    else:
        return res


def calc_information_ratio(returns, benchmark_returns):
    """
    Calculates the `Information ratio <https://www.investopedia.com/terms/i/informationratio.asp>`_ (or `from Wikipedia <http://en.wikipedia.org/wiki/Information_ratio>`_).
    """
    diff_rets = returns - benchmark_returns
    diff_std = np.std(diff_rets, ddof=1)

    if np.isnan(diff_std) or diff_std == 0:
        return 0.0

    return np.divide(diff_rets.mean(), diff_std)


def calc_prob_mom(returns, other_returns):
    """
    `Probabilistic momentum <http://cssanalytics.wordpress.com/2014/01/28/are-simple-momentum-strategies-too-dumb-introducing-probabilistic-momentum/>`_ (see `momentum investing <https://www.investopedia.com/terms/m/momentum_investing.asp>`_)

    Basically the "probability or confidence that one asset
    is going to outperform the other".

    Source:
        http://cssanalytics.wordpress.com/2014/01/28/are-simple-momentum-strategies-too-dumb-introducing-probabilistic-momentum/ # NOQA
    """
    return t.cdf(returns.calc_information_ratio(other_returns), len(returns) - 1)


def calc_total_return(prices):
    """
    Calculates the total return of a series.

    last / first - 1
    """
    return (prices.iloc[-1] / prices.iloc[0]) - 1


def year_frac(start, end):
    """
    Similar to excel's yearfrac function. Returns
    a year fraction between two dates (i.e. 1.53 years).

    Approximation using the average number of seconds
    in a year.

    Args:
        * start (datetime): start date
        * end (datetime): end date

    """
    if start > end:
        raise ValueError("start cannot be larger than end")

    # obviously not perfect but good enough
    return (end - start).total_seconds() / (31557600)


def merge(*series):
    """
    Merge Series and/or DataFrames together.

    Returns a DataFrame.
    """
    dfs = []
    for s in series:
        if isinstance(s, pd.DataFrame):
            dfs.append(s)
        elif isinstance(s, pd.Series):
            tmpdf = pd.DataFrame({s.name: s})
            dfs.append(tmpdf)
        else:
            raise NotImplementedError("Unsupported merge type")

    return pd.concat(dfs, axis=1)


def drop_duplicate_cols(df):
    """
    Removes duplicate columns from a dataframe
    and keeps column w/ longest history
    """
    names = set(df.columns)
    for n in names:
        if len(df[n].shape) > 1:
            # get subset of df w/ colname n
            sub = df[n]
            # make unique colnames
            sub.columns = ["%s-%s" % (n, x) for x in range(sub.shape[1])]
            # get colname w/ max # of data
            keep = sub.count().idxmax()
            # drop all columns of name n from original df
            del df[n]
            # update original df w/ longest col with name n
            df[n] = sub[keep]

    return df


def to_monthly(series, method="ffill", how="end"):
    """
    Convenience method that wraps asfreq_actual
    with 'M' param (method='ffill', how='end').
    """
    return series.asfreq_actual("M", method=method, how=how)


def asfreq_actual(series, freq, method="ffill", how="end", normalize=False):
    """
    Similar to pandas' asfreq but keeps the actual dates.
    For example, if last data point in Jan is on the 29th,
    that date will be used instead of the 31st.
    """
    orig = series
    is_series = False
    if isinstance(series, pd.Series):
        is_series = True
        name = series.name if series.name else "data"
        orig = pd.DataFrame({name: series})

    # add date column
    t = pd.concat(
        [orig, pd.DataFrame({"dt": orig.index.values}, index=orig.index.values)], axis=1
    )
    # fetch dates
    dts = t.asfreq(freq=freq, method=method, how=how, normalize=normalize)["dt"]

    res = orig.loc[dts.values]

    if is_series:
        return res[name]
    else:
        return res


def calc_inv_vol_weights(returns):
    """
    Calculates weights proportional to inverse volatility of each column.

    Returns weights that are inversely proportional to the column's
    volatility resulting in a set of portfolio weights where each position
    has the same level of volatility.

    Note, that assets with returns all equal to NaN or 0 are excluded from
    the portfolio (their weight is set to NaN).

    Returns:
        Series {col_name: weight}
    """
    # calc vols
    vol = np.divide(1.0, np.std(returns, ddof=1))
    vol[np.isinf(vol)] = np.NaN
    volsum = vol.sum()
    return np.divide(vol, volsum)


def calc_mean_var_weights(
    returns, weight_bounds=(0.0, 1.0), rf=0.0, covar_method="ledoit-wolf", options=None
):
    """
    Calculates the mean-variance weights given a DataFrame of returns.

    Args:
        * returns (DataFrame): Returns for multiple securities.
        * weight_bounds ((low, high)): Weigh limits for optimization.
        * rf (float): `Risk-free rate <https://www.investopedia.com/terms/r/risk-freerate.asp>`_ used in utility calculation
        * covar_method (str): Covariance matrix estimation method.
            Currently supported:
                - `ledoit-wolf <http://www.ledoit.net/honey.pdf>`_
                - standard
        * options (dict): options for minimizing, e.g. {'maxiter': 10000 }

    Returns:
        Series {col_name: weight}

    """

    def fitness(weights, exp_rets, covar, rf):
        # portfolio mean
        mean = sum(exp_rets * weights)
        # portfolio var
        var = np.dot(np.dot(weights, covar), weights)
        # utility - i.e. sharpe ratio
        util = (mean - rf) / np.sqrt(var)
        # negative because we want to maximize and optimizer
        # minimizes metric
        return -util

    n = len(returns.columns)

    # expected return defaults to mean return by default
    exp_rets = returns.mean()

    # calc covariance matrix
    if covar_method == "ledoit-wolf":
        covar = sklearn.covariance.ledoit_wolf(returns)[0]
    elif covar_method == "standard":
        covar = returns.cov()
    else:
        raise NotImplementedError("covar_method not implemented")

    weights = np.ones([n]) / n
    bounds = [weight_bounds for i in range(n)]
    # sum of weights must be equal to 1
    constraints = {"type": "eq", "fun": lambda W: sum(W) - 1.0}
    optimized = minimize(
        fitness,
        weights,
        (exp_rets, covar, rf),
        method="SLSQP",
        constraints=constraints,
        bounds=bounds,
        options=options,
    )
    # check if success
    if not optimized.success:
        raise Exception(optimized.message)

    # return weight vector
    return pd.Series({returns.columns[i]: optimized.x[i] for i in range(n)})


<<<<<<< HEAD
def _erc_weights_slsqp(x0, cov, b, maximum_iterations, tolerance):
=======
def _erc_weights_slsqp(
        x0,
        cov,
        b,
        maximum_iterations,
        tolerance
):
>>>>>>> 8e73e643
    """
    Calculates the equal risk contribution / risk parity weights given
        a DataFrame of returns.

    Args:
    * x0 (np.array): Starting asset weights.
    * cov (np.array): covariance matrix.
    * b (np.array): Risk target weights. By definition target total risk contributions are all equal which makes this redundant.
    * maximum_iterations (int): Maximum iterations in iterative solutions.
    * tolerance (float): Tolerance level in iterative solutions.

    Returns:
    np.array {weight}

    You can read more about ERC at
    http://thierry-roncalli.com/download/erc.pdf

    """

    def fitness(weights, covar):
        # total risk contributions
        # trc = weights*np.matmul(covar,weights)/np.sqrt(np.matmul(weights.T,np.matmul(covar,weights)))

        # instead of using the true definition for trc we will use the optimization on page 5
        trc = weights * np.matmul(covar, weights)

        n = len(trc)
        # sum of squared differences of total risk contributions
        sse = 0.0
        for i in range(n):
            for j in range(n):
                # switched from squared deviations to absolute deviations to avoid numerical instability
                sse += np.abs(trc[i] - trc[j])
        # minimizes metric
        return sse

    # nonnegative
    bounds = [(0, None) for i in range(len(x0))]
    # sum of weights must be equal to 1
<<<<<<< HEAD
    constraints = {"type": "eq", "fun": lambda W: sum(W) - 1.0}
    options = {"maxiter": maximum_iterations}
=======
    constraints = (
        {
            'type': 'eq',
            'fun': lambda W: sum(W) - 1.
        }
    )
    options = {
        'maxiter': maximum_iterations
    }
>>>>>>> 8e73e643

    optimized = minimize(
        fitness,
        x0,
        (cov),
        method="SLSQP",
        constraints=constraints,
        bounds=bounds,
        options=options,
        tol=tolerance,
    )
    # check if success
    if not optimized.success:
        raise Exception(optimized.message)

    # return weight vector
    return optimized.x


def _erc_weights_ccd(x0, cov, b, maximum_iterations, tolerance):
    """
    Calculates the equal risk contribution / risk parity weights given
    a DataFrame of returns.

    Args:
        * x0 (np.array): Starting asset weights.
        * cov (np.array): covariance matrix.
        * b (np.array): Risk target weights.
        * maximum_iterations (int): Maximum iterations in iterative solutions.
        * tolerance (float): Tolerance level in iterative solutions.

    Returns:
        np.array {weight}

    Reference:
        Griveau-Billion, Theophile and Richard, Jean-Charles and Roncalli,
        Thierry, A Fast Algorithm for Computing High-Dimensional Risk Parity
        Portfolios (2013).
        Available at SSRN: https://ssrn.com/abstract=2325255

    """
    n = len(x0)
    x = x0.copy()
    var = np.diagonal(cov)
    ctr = cov.dot(x)
    sigma_x = np.sqrt(x.T.dot(ctr))

    for iteration in range(maximum_iterations):

        for i in range(n):
            alpha = var[i]
            beta = ctr[i] - x[i] * alpha
            gamma = -b[i] * sigma_x

            x_tilde = (-beta + np.sqrt(beta * beta - 4 * alpha * gamma)) / (2 * alpha)
            x_i = x[i]

            ctr = ctr - cov[i] * x_i + cov[i] * x_tilde
            sigma_x = sigma_x * sigma_x - 2 * x_i * cov[i].dot(x) + x_i * x_i * var[i]
            x[i] = x_tilde
            sigma_x = np.sqrt(
                sigma_x + 2 * x_tilde * cov[i].dot(x) - x_tilde * x_tilde * var[i]
            )

        # check convergence
        if np.power((x - x0) / x.sum(), 2).sum() < tolerance:
            return x / x.sum()

        x0 = x.copy()

    # no solution found
    raise ValueError(
        "No solution found after {0} iterations.".format(maximum_iterations)
    )


def calc_erc_weights(
    returns,
    initial_weights=None,
    risk_weights=None,
    covar_method="ledoit-wolf",
    risk_parity_method="ccd",
    maximum_iterations=100,
    tolerance=1e-8,
):
    """
    Calculates the equal risk contribution / risk parity weights given a
    DataFrame of returns.

    Args:
        * returns (DataFrame): Returns for multiple securities.
        * initial_weights (list): Starting asset weights [default inverse vol].
        * risk_weights (list): Risk target weights [default equal weight].
        * covar_method (str): Covariance matrix estimation method.
            Currently supported:
                - `ledoit-wolf <http://www.ledoit.net/honey.pdf>`_ [default]
                - standard
        * risk_parity_method (str): Risk parity estimation method.
            Currently supported:
                - ccd (cyclical coordinate descent)[default]
                - slsqp (scipy's implementation of sequential least squares programming)
        * maximum_iterations (int): Maximum iterations in iterative solutions.
        * tolerance (float): Tolerance level in iterative solutions.

    Returns:
        Series {col_name: weight}

    """
    n = len(returns.columns)

    # calc covariance matrix
    if covar_method == "ledoit-wolf":
        covar = sklearn.covariance.ledoit_wolf(returns)[0]
    elif covar_method == "standard":
        covar = returns.cov().values
    else:
        raise NotImplementedError("covar_method not implemented")

    # initial weights (default to inverse vol)
    if initial_weights is None:
        inv_vol = 1.0 / np.sqrt(np.diagonal(covar))
        initial_weights = inv_vol / inv_vol.sum()

    # default to equal risk weight
    if risk_weights is None:
        risk_weights = np.ones(n) / n

    # calc risk parity weights matrix
    if risk_parity_method == "ccd":
        # cyclical coordinate descent implementation
        erc_weights = _erc_weights_ccd(
            initial_weights, covar, risk_weights, maximum_iterations, tolerance
        )
<<<<<<< HEAD
    elif risk_parity_method == "slsqp":
=======
    elif risk_parity_method == 'slsqp':
>>>>>>> 8e73e643
        # scipys slsqp optimizer
        erc_weights = _erc_weights_slsqp(
            initial_weights, covar, risk_weights, maximum_iterations, tolerance
        )

    else:
        raise NotImplementedError("risk_parity_method not implemented")

    # return erc weights vector
    return pd.Series(erc_weights, index=returns.columns, name="erc")


def get_num_days_required(offset, period="d", perc_required=0.90):
    """
    Estimates the number of days required to assume that data is OK.

    Helper function used to determine if there are enough "good" data
    days over a given period.

    Args:
        * offset (DateOffset): Offset (lookback) period.
        * period (str): Period string.
        * perc_required (float): percentage of number of days
            expected required.

    """
    x = pd.to_datetime("2010-01-01")
    delta = x - (x - offset)
    # convert to 'trading days' - rough guestimate
    days = delta.days * 0.69

    if period == "d":
        req = days * perc_required
    elif period == "m":
        req = (days / 20) * perc_required
    elif period == "y":
        req = (days / 252) * perc_required
    else:
        raise NotImplementedError("period not supported. Supported periods are d, m, y")

    return req


def calc_clusters(returns, n=None, plot=False):
    """
    Calculates the clusters based on k-means
    clustering.

    Args:
        * returns (pd.DataFrame): DataFrame of returns
        * n (int): Specify # of clusters. If None, this
            will be automatically determined
        * plot (bool): Show plot?

    Returns:
        * dict with structure: {cluster# : [col names]}
    """
    # calculate correlation
    corr = returns.corr()

    # calculate dissimilarity matrix
    diss = 1 - corr

    # scale down to 2 dimensions using MDS
    # (multi-dimensional scaling) using the
    # dissimilarity matrix
    mds = sklearn.manifold.MDS(dissimilarity="precomputed")
    xy = mds.fit_transform(diss)

    def routine(k):
        # fit KMeans
        km = sklearn.cluster.KMeans(n_clusters=k)
        km_fit = km.fit(xy)
        labels = km_fit.labels_
        centers = km_fit.cluster_centers_

        # get {ticker: label} mappings
        mappings = dict(zip(returns.columns, labels))

        # print % of var explained
        totss = 0
        withinss = 0
        # column average fot totss
        avg = np.array([np.mean(xy[:, 0]), np.mean(xy[:, 1])])
        for idx, lbl in enumerate(labels):
            withinss += sum((xy[idx] - centers[lbl]) ** 2)
            totss += sum((xy[idx] - avg) ** 2)
        pvar_expl = 1.0 - withinss / totss

        return mappings, pvar_expl, labels

    if n:
        result = routine(n)
    else:
        n = len(returns.columns)
        n1 = int(np.ceil(n * 0.6666666666))
        for i in range(2, n1 + 1):
            result = routine(i)
            if result[1] > 0.9:
                break

    if plot:
        fig, ax = plt.subplots()
        ax.scatter(xy[:, 0], xy[:, 1], c=result[2], s=90)
        for i, txt in enumerate(returns.columns):
            ax.annotate(txt, (xy[i, 0], xy[i, 1]), size=14)

    # sanitize return value
    tmp = result[0]
    # map as such {cluster: [list of tickers], cluster2: [...]}
    inv_map = {}
    for k, v in iteritems(tmp):
        inv_map[v] = inv_map.get(v, [])
        inv_map[v].append(k)

    return inv_map


def calc_ftca(returns, threshold=0.5):
    """
    Implementation of David Varadi's `Fast Threshold Clustering Algorithm (FTCA) <http://cssanalytics.wordpress.com/2013/11/26/fast-threshold-clustering-algorithm-ftca/>`_.

    http://cssanalytics.wordpress.com/2013/11/26/fast-threshold-clustering-algorithm-ftca/  # NOQA

    More stable than k-means for clustering purposes.
    If you want more clusters, use a higher threshold.

    Args:
        * returns - expects a pandas dataframe of returns where
            each column is the name of a given security.
        * threshold (float): Threshold parameter - use higher value
            for more clusters. Basically controls how similar
            (correlated) series have to be.
    Returns:
        dict of cluster name (a number) and list of securities in cluster

    """
    # cluster index (name)
    i = 0
    # correlation matrix
    corr = returns.corr()
    # remaining securities to cluster
    remain = list(corr.index.copy())
    n = len(remain)
    res = {}

    while n > 0:
        # if only one left then create cluster and finish
        if n == 1:
            i += 1
            res[i] = remain
            n = 0
        # if not then we have some work to do
        else:
            # filter down correlation matrix to current remain
            cur_corr = corr[remain].loc[remain]
            # get mean correlations, ordered
            mc = cur_corr.mean().sort_values()
            # get lowest and highest mean correlation
            low = mc.index[0]
            high = mc.index[-1]

            # case if corr(high,low) > threshold
            if corr[high][low] > threshold:
                i += 1

                # new cluster for high and low
                res[i] = [low, high]
                remain.remove(low)
                remain.remove(high)

                rmv = []
                for x in remain:
                    avg_corr = (corr[x][high] + corr[x][low]) / 2.0
                    if avg_corr > threshold:
                        res[i].append(x)
                        rmv.append(x)
                [remain.remove(x) for x in rmv]

                n = len(remain)

            # otherwise we are creating two clusters - one for high
            # and one for low
            else:
                # add cluster with HC
                i += 1
                res[i] = [high]
                remain.remove(high)
                remain.remove(low)

                rmv = []
                for x in remain:
                    if corr[x][high] > threshold:
                        res[i].append(x)
                        rmv.append(x)
                [remain.remove(x) for x in rmv]

                i += 1
                res[i] = [low]

                rmv = []
                for x in remain:
                    if corr[x][low] > threshold:
                        res[i].append(x)
                        rmv.append(x)
                [remain.remove(x) for x in rmv]

                n = len(remain)

    return res


def limit_weights(weights, limit=0.1):
    """
    Limits weights and redistributes excedent amount
    proportionally.

    ex:
        - weights are {a: 0.7, b: 0.2, c: 0.1}
        - call with limit=0.5
        - excess 0.2 in a is ditributed to b and c
            proportionally.
            - result is {a: 0.5, b: 0.33, c: 0.167}

    Args:
        * weights (Series): A series describing the weights
        * limit (float): Maximum weight allowed
    """
    if 1.0 / limit > len(weights):
        raise ValueError("invalid limit -> 1 / limit must be <= len(weights)")

    if isinstance(weights, dict):
        weights = pd.Series(weights)

    if np.round(weights.sum(), 1) != 1.0:
        raise ValueError(
            "Expecting weights (that sum to 1) - sum is %s" % weights.sum()
        )

    res = np.round(weights.copy(), 4)
    to_rebalance = (res[res > limit] - limit).sum()

    ok = res[res < limit]
    ok += (ok / ok.sum()) * to_rebalance

    res[res > limit] = limit
    res[res < limit] = ok

    if any(x > limit for x in res):
        return limit_weights(res, limit=limit)

    return res


def random_weights(n, bounds=(0.0, 1.0), total=1.0):
    """
    Generate pseudo-random weights.

    Returns a list of random weights that is of length
    n, where each weight is in the range bounds, and
    where the weights sum up to total.

    Useful for creating random portfolios when benchmarking.

    Args:
        * n (int): number of random weights
        * bounds ((low, high)): bounds for each weight
        * total (float): total sum of the weights

    """
    low = bounds[0]
    high = bounds[1]

    if high < low:
        raise ValueError("Higher bound must be greater or " "equal to lower bound")

    if n * high < total or n * low > total:
        raise ValueError("solution not possible with given n and bounds")

    w = [0] * n
    tgt = -float(total)

    for i in range(n):
        rn = n - i - 1
        rhigh = rn * high
        rlow = rn * low

        lowb = max(-rhigh - tgt, low)
        highb = min(-rlow - tgt, high)

        rw = random.uniform(lowb, highb)
        w[i] = rw

        tgt += rw

    random.shuffle(w)
    return w


def plot_heatmap(
    data,
    title="Heatmap",
    show_legend=True,
    show_labels=True,
    label_fmt=".2f",
    vmin=None,
    vmax=None,
    figsize=None,
    label_color="w",
    cmap="RdBu",
    **kwargs
):
    """
    Plot a heatmap using matplotlib's pcolor.

    Args:
        * data (DataFrame): DataFrame to plot. Usually small matrix (ex.
            correlation matrix).
        * title (string): Plot title
        * show_legend (bool): Show color legend
        * show_labels (bool): Show value labels
        * label_fmt (str): Label format string
        * vmin (float): Min value for scale
        * vmax (float): Max value for scale
        * cmap (string): Color map
        * kwargs: Passed to matplotlib's pcolor

    """
    fig, ax = plt.subplots(figsize=figsize)

    heatmap = ax.pcolor(data, vmin=vmin, vmax=vmax, cmap=cmap)
    # for some reason heatmap has the y values backwards....
    ax.invert_yaxis()

    if title is not None:
        plt.title(title)

    if show_legend:
        fig.colorbar(heatmap)

    if show_labels:
        vals = data.values
        for x in range(data.shape[0]):
            for y in range(data.shape[1]):
                plt.text(
                    x + 0.5,
                    y + 0.5,
                    format(vals[y, x], label_fmt),
                    horizontalalignment="center",
                    verticalalignment="center",
                    color=label_color,
                )

    plt.yticks(np.arange(0.5, len(data.index), 1), data.index)
    plt.xticks(np.arange(0.5, len(data.columns), 1), data.columns)

    return plt


def plot_corr_heatmap(data, **kwargs):
    """
    Plots the correlation heatmap for a given DataFrame.
    """
    return plot_heatmap(data.corr(), vmin=-1, vmax=1, **kwargs)


def rollapply(data, window, fn):
    """
    Apply a function fn over a rolling window of size window.

    Args:
        * data (Series or DataFrame): Series or DataFrame
        * window (int): Window size
        * fn (function): Function to apply over the rolling window.
            For a series, the return value is expected to be a single
            number. For a DataFrame, it shuold return a new row.

    Returns:
        * Object of same dimensions as data
    """
    res = data.copy()
    res[:] = np.nan
    n = len(data)

    if window > n:
        return res

    for i in range(window - 1, n):
        res.iloc[i] = fn(data.iloc[i - window + 1 : i + 1])

    return res


def _winsorize_wrapper(x, limits):
    """
    Wraps scipy winsorize function to drop na's
    """
    if isinstance(x, pd.Series):
        if x.count() == 0:
            return x

        notnanx = ~np.isnan(x)
        x[notnanx] = scipy.stats.mstats.winsorize(x[notnanx], limits=limits)
        return x
    else:
        return scipy.stats.mstats.winsorize(x, limits=limits)


def winsorize(x, axis=0, limits=0.01):
    """
    `Winsorize <https://en.wikipedia.org/wiki/Winsorizing>`_ values based on limits
    """
    # operate on copy
    x = x.copy()

    if isinstance(x, pd.DataFrame):
        return x.apply(_winsorize_wrapper, axis=axis, args=(limits,))
    else:
        return pd.Series(_winsorize_wrapper(x, limits).values, index=x.index)


def rescale(x, min=0.0, max=1.0, axis=0):
    """
    Rescale values to fit a certain range [min, max]
    """

    def innerfn(x, min, max):
        return np.interp(x, [np.min(x), np.max(x)], [min, max])

    if isinstance(x, pd.DataFrame):
        return x.apply(
            innerfn,
            axis=axis,
            args=(
                min,
                max,
            ),
        )
    else:
        return pd.Series(innerfn(x, min, max), index=x.index)


def annualize(returns, durations, one_year=365.0):
    """
    Annualize returns using their respective durations.

    Formula used is:
        (1 + returns) ** (1 / (durations / one_year)) - 1

    """
    return np.power(1.0 + returns, 1.0 / (durations / one_year)) - 1.0


def deannualize(returns, nperiods):
    """
    Convert return expressed in annual terms on a different basis.

    Args:
        * returns (float, Series, DataFrame): Return(s)
        * nperiods (int): Target basis, typically 252 for daily, 12 for
            monthly, etc.

    """
    return np.power(1 + returns, 1.0 / nperiods) - 1.0


def calc_sortino_ratio(returns, rf=0.0, nperiods=None, annualize=True):
    """
    Calculates the `Sortino ratio <https://www.investopedia.com/terms/s/sortinoratio.asp>`_ given a series of returns (see `Sharpe vs. Sortino <https://www.investopedia.com/ask/answers/010815/what-difference-between-sharpe-ratio-and-sortino-ratio.asp>`_).

    Args:
        * returns (Series or DataFrame): Returns
        * rf (float, Series): `Risk-free rate <https://www.investopedia.com/terms/r/risk-freerate.asp>`_ expressed in yearly (annualized) terms or return series.
        * nperiods (int): Number of periods used for annualization. Must be
            provided if rf is non-zero and rf is not a price series

    """
<<<<<<< HEAD
    if type(rf) is float and rf != 0 and nperiods is None:
        raise Exception("nperiods must be set if rf != 0 and rf is not a price series")
=======
    # if type(rf) is float and rf != 0 and nperiods is None:
    if isinstance(rf, float) and rf != 0 and nperiods is None:
        raise Exception('nperiods must be set if rf != 0 and rf is not a price series')
>>>>>>> 8e73e643

    er = returns.to_excess_returns(rf, nperiods=nperiods)

    negative_returns = np.minimum(er[1:], 0.0)
    std = np.std(negative_returns, ddof=1)
    res = np.divide(er.mean(), std)

    if annualize:
        if nperiods is None:
            nperiods = 1
        return res * np.sqrt(nperiods)

    return res


def to_excess_returns(returns, rf, nperiods=None):
    """
    Given a series of returns, it will return the excess returns over rf.

    Args:
        * returns (Series, DataFrame): Returns
        * rf (float, Series): `Risk-Free rate(s) <https://www.investopedia.com/terms/r/risk-freerate.asp>`_ expressed in annualized term or return series
        * nperiods (int): Optional. If provided, will convert rf to different
            frequency using deannualize only if rf is a float
    Returns:
        * excess_returns (Series, DataFrame): Returns - rf

    """
    # if type(rf) is float and nperiods is not None:
    if isinstance(rf, float) and nperiods is not None:

        _rf = deannualize(rf, nperiods)
    else:
        _rf = rf

    return returns - _rf


def calc_calmar_ratio(prices):
    """
    Calculates the `Calmar ratio <https://www.investopedia.com/terms/c/calmarratio.asp>`_ given a series of prices

    Args:
        * prices (Series, DataFrame): Price series

    """
    return np.divide(prices.calc_cagr(), abs(prices.calc_max_drawdown()))


def to_ulcer_index(prices):
    """
    Converts from prices -> `Ulcer index <https://www.investopedia.com/terms/u/ulcerindex.asp>`_

    See https://en.wikipedia.org/wiki/Ulcer_index

    Args:
        * prices (Series, DataFrame): Prices

    """
    dd = prices.to_drawdown_series()
    return np.divide(np.sqrt(np.sum(np.power(dd, 2))), dd.count())


def to_ulcer_performance_index(prices, rf=0.0, nperiods=None):
    """
    Converts from prices -> `ulcer performance index <https://www.investopedia.com/terms/u/ulcerindex.asp>`_.

    See https://en.wikipedia.org/wiki/Ulcer_index

    Args:
        * prices (Series, DataFrame): Prices
        * rf (float, Series): `Risk-free rate of return <https://www.investopedia.com/terms/r/risk-freerate.asp>`_. Assumed to be expressed in
            yearly (annualized) terms or return series
        * nperiods (int): Used to deannualize rf if rf is provided (non-zero)

    """
<<<<<<< HEAD
    if type(rf) is float and rf != 0 and nperiods is None:
        raise Exception("nperiods must be set if rf != 0 and rf is not a price series")
=======
    # if type(rf) is float and rf != 0 and nperiods is None:
    if isinstance(rf, float) and rf != 0 and nperiods is None:
        raise Exception('nperiods must be set if rf != 0 and rf is not a price series')
>>>>>>> 8e73e643

    er = prices.to_returns().to_excess_returns(rf, nperiods=nperiods)

    return np.divide(er.mean(), prices.to_ulcer_index())


def resample_returns(returns, func, seed=0, num_trials=100):
    """
    Resample the returns and calculate any statistic on every new sample.

    https://en.wikipedia.org/wiki/Resampling_(statistics)

    :param returns (Series, DataFrame): Returns
    :param func: Given the resampled returns calculate a statistic
    :param seed: Seed for random number generator
    :param num_trials: Number of times to resample and run the experiment
    :return: Series of resampled statistics
    """

    # stats = []
    if type(returns) is pd.Series:
        stats = pd.Series(index=range(num_trials))
    elif type(returns) is pd.DataFrame:
        stats = pd.DataFrame(index=range(num_trials), columns=returns.columns)
    else:
        raise (TypeError("returns needs to be a Series or DataFrame!"))

    n = returns.shape[0]
    for i in range(num_trials):
        random_indices = resample(returns.index, n_samples=n, random_state=seed + i)
        stats.loc[i] = func(returns.loc[random_indices])

    return stats


def extend_pandas():
    """
    Extends pandas' PandasObject (Series, Series,
    DataFrame) with some functions defined in this file.

    This facilitates common functional composition used in quant
    finance.

    Ex:
        prices.to_returns().dropna().calc_clusters()
        (where prices would be a DataFrame)
    """
    PandasObject.to_returns = to_returns
    PandasObject.to_log_returns = to_log_returns
    PandasObject.to_price_index = to_price_index
    PandasObject.rebase = rebase
    PandasObject.calc_perf_stats = calc_perf_stats
    PandasObject.to_drawdown_series = to_drawdown_series
    PandasObject.calc_max_drawdown = calc_max_drawdown
    PandasObject.calc_cagr = calc_cagr
    PandasObject.calc_total_return = calc_total_return
    PandasObject.as_percent = utils.as_percent
    PandasObject.as_format = utils.as_format
    PandasObject.to_monthly = to_monthly
    PandasObject.asfreq_actual = asfreq_actual
    PandasObject.drop_duplicate_cols = drop_duplicate_cols
    PandasObject.calc_information = calc_information_ratio
    PandasObject.calc_information_ratio = calc_information_ratio
    PandasObject.calc_prob_mom = calc_prob_mom
    PandasObject.calc_risk_return = calc_risk_return_ratio
    PandasObject.calc_risk_return_ratio = calc_risk_return_ratio
    PandasObject.calc_erc_weights = calc_erc_weights
    PandasObject.calc_inv_vol_weights = calc_inv_vol_weights
    PandasObject.calc_mean_var_weights = calc_mean_var_weights
    PandasObject.calc_clusters = calc_clusters
    PandasObject.calc_ftca = calc_ftca
    PandasObject.calc_stats = calc_stats
    PandasObject.plot_heatmap = plot_heatmap
    PandasObject.plot_corr_heatmap = plot_corr_heatmap
    PandasObject.rollapply = rollapply
    PandasObject.winsorize = winsorize
    PandasObject.rescale = rescale
    PandasObject.calc_sortino = calc_sortino_ratio
    PandasObject.calc_sortino_ratio = calc_sortino_ratio
    PandasObject.calc_calmar = calc_calmar_ratio
    PandasObject.calc_calmar_ratio = calc_calmar_ratio
    PandasObject.calc_sharpe = calc_sharpe
    PandasObject.calc_sharpe_ratio = calc_sharpe
    PandasObject.to_excess_returns = to_excess_returns
    PandasObject.to_ulcer_index = to_ulcer_index
    PandasObject.to_ulcer_performance_index = to_ulcer_performance_index<|MERGE_RESOLUTION|>--- conflicted
+++ resolved
@@ -1,19 +1,22 @@
 from __future__ import print_function
-from future.utils import listvalues, iteritems
+
 import random
-from . import utils
-from .utils import fmtp, fmtn, fmtpn, get_freq_name
+
 import numpy as np
 import pandas as pd
-from pandas.core.base import PandasObject
-from tabulate import tabulate
-import sklearn.manifold
+import scipy.stats
 import sklearn.cluster
 import sklearn.covariance
+import sklearn.manifold
+from future.utils import iteritems, listvalues
+from pandas.core.base import PandasObject
+from scipy.optimize import minimize
+from scipy.stats import t
 from sklearn.utils import resample
-from scipy.optimize import minimize
-import scipy.stats
-from scipy.stats import t
+from tabulate import tabulate
+
+from . import utils
+from .utils import fmtn, fmtp, fmtpn, get_freq_name
 
 try:
     import prettyplotlib  # NOQA
@@ -22,6 +25,7 @@
 
 # avoid pyplot import failure in headless environment
 import os
+
 import matplotlib
 
 if "DISPLAY" not in os.environ:
@@ -193,15 +197,9 @@
         #  if months or years are missing then we will need .dropna() too
         self.daily_prices = self.daily_prices.dropna()
         # M = month end frequency
-<<<<<<< HEAD
-        self.monthly_prices = obj.resample("M").last()  # .dropna()
-        # A == year end frequency
-        self.yearly_prices = obj.resample("A").last()  # .dropna()
-=======
         self.monthly_prices = obj.resample('M').last()  # .dropna()
         # A == year end frequency
         self.yearly_prices = obj.resample('A').last()  # .dropna()
->>>>>>> 8e73e643
 
         # let's save some typing
         dp = self.daily_prices
@@ -307,27 +305,10 @@
             # return_table
             for idx in mr.index:
                 if idx.year not in self.return_table:
-<<<<<<< HEAD
-                    self.return_table[idx.year] = {
-                        1: 0,
-                        2: 0,
-                        3: 0,
-                        4: 0,
-                        5: 0,
-                        6: 0,
-                        7: 0,
-                        8: 0,
-                        9: 0,
-                        10: 0,
-                        11: 0,
-                        12: 0,
-                    }
-=======
                     self.return_table[idx.year] = {1: 0, 2: 0, 3: 0,
                                                    4: 0, 5: 0, 6: 0,
                                                    7: 0, 8: 0, 9: 0,
                                                    10: 0, 11: 0, 12: 0}
->>>>>>> 8e73e643
                 if not np.isnan(mr[idx]):
                     self.return_table[idx.year][idx.month] = mr[idx]
             # add first month
@@ -1379,14 +1360,9 @@
             etc.)
 
     """
-<<<<<<< HEAD
-    if type(rf) is float and rf != 0 and nperiods is None:
-        raise Exception("Must provide nperiods if rf != 0")
-=======
     # if type(rf) is float and rf != 0 and nperiods is None:
     if isinstance(rf, float) and rf != 0 and nperiods is None:
         raise Exception('Must provide nperiods if rf != 0')
->>>>>>> 8e73e643
 
     er = returns.to_excess_returns(rf, nperiods=nperiods)
     std = np.std(er, ddof=1)
@@ -1619,9 +1595,6 @@
     return pd.Series({returns.columns[i]: optimized.x[i] for i in range(n)})
 
 
-<<<<<<< HEAD
-def _erc_weights_slsqp(x0, cov, b, maximum_iterations, tolerance):
-=======
 def _erc_weights_slsqp(
         x0,
         cov,
@@ -1629,7 +1602,6 @@
         maximum_iterations,
         tolerance
 ):
->>>>>>> 8e73e643
     """
     Calculates the equal risk contribution / risk parity weights given
         a DataFrame of returns.
@@ -1669,10 +1641,6 @@
     # nonnegative
     bounds = [(0, None) for i in range(len(x0))]
     # sum of weights must be equal to 1
-<<<<<<< HEAD
-    constraints = {"type": "eq", "fun": lambda W: sum(W) - 1.0}
-    options = {"maxiter": maximum_iterations}
-=======
     constraints = (
         {
             'type': 'eq',
@@ -1682,7 +1650,6 @@
     options = {
         'maxiter': maximum_iterations
     }
->>>>>>> 8e73e643
 
     optimized = minimize(
         fitness,
@@ -1816,11 +1783,7 @@
         erc_weights = _erc_weights_ccd(
             initial_weights, covar, risk_weights, maximum_iterations, tolerance
         )
-<<<<<<< HEAD
-    elif risk_parity_method == "slsqp":
-=======
     elif risk_parity_method == 'slsqp':
->>>>>>> 8e73e643
         # scipys slsqp optimizer
         erc_weights = _erc_weights_slsqp(
             initial_weights, covar, risk_weights, maximum_iterations, tolerance
@@ -2298,14 +2261,9 @@
             provided if rf is non-zero and rf is not a price series
 
     """
-<<<<<<< HEAD
-    if type(rf) is float and rf != 0 and nperiods is None:
-        raise Exception("nperiods must be set if rf != 0 and rf is not a price series")
-=======
     # if type(rf) is float and rf != 0 and nperiods is None:
     if isinstance(rf, float) and rf != 0 and nperiods is None:
         raise Exception('nperiods must be set if rf != 0 and rf is not a price series')
->>>>>>> 8e73e643
 
     er = returns.to_excess_returns(rf, nperiods=nperiods)
 
@@ -2382,14 +2340,9 @@
         * nperiods (int): Used to deannualize rf if rf is provided (non-zero)
 
     """
-<<<<<<< HEAD
-    if type(rf) is float and rf != 0 and nperiods is None:
-        raise Exception("nperiods must be set if rf != 0 and rf is not a price series")
-=======
     # if type(rf) is float and rf != 0 and nperiods is None:
     if isinstance(rf, float) and rf != 0 and nperiods is None:
         raise Exception('nperiods must be set if rf != 0 and rf is not a price series')
->>>>>>> 8e73e643
 
     er = prices.to_returns().to_excess_returns(rf, nperiods=nperiods)
 
