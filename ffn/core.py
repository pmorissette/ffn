from __future__ import print_function
from future.utils import listvalues, iteritems
import random
from . import utils
from .utils import fmtp, fmtn, fmtpn, get_freq_name
import numpy as np
import pandas as pd
from pandas.core.base import PandasObject
from tabulate import tabulate
import sklearn.manifold
import sklearn.cluster
import sklearn.covariance
from sklearn.utils import resample
from scipy.optimize import minimize
import scipy.stats
from scipy.stats import t
try:
    import prettyplotlib  # NOQA
except ImportError:
    pass

# avoid pyplot import failure in headless environment
import os
import matplotlib

if 'DISPLAY' not in os.environ:
    matplotlib.use('agg', warn=False)

from matplotlib import pyplot as plt  # noqa


class PerformanceStats(object):

    """
    PerformanceStats is a convenience class used for the performance
    evaluation of a price series. It contains various helper functions
    to help with plotting and contains a large amount of descriptive
    statistics.

    Args:
        * prices (Series): A price series.
        * rf (float, Series): `Risk-free rate <https://www.investopedia.com/terms/r/risk-freerate.asp>`_ used in various calculation. Should be
            expressed as a yearly (annualized) return if it is a float. Otherwise
            rf should be a price series.

    Attributes:
        * name (str): Name, derived from price series name
        * return_table (DataFrame): A table of monthly returns with
            YTD figures as well.
        * lookback_returns (Series): Returns for different
            lookback periods (1m, 3m, 6m, ytd...)
        * stats (Series): A series that contains all the stats

    """

    def __init__(self, prices, rf=0.):
        super(PerformanceStats, self).__init__()
        self.prices = prices
        self.name = self.prices.name
        self._start = self.prices.index[0]
        self._end = self.prices.index[-1]

        self.rf = rf

        self._update(self.prices)

    def set_riskfree_rate(self, rf):

        """
        Set annual risk-free rate property and calculate properly annualized
        monthly and daily rates. Then performance stats are recalculated.
        Affects only this instance of the PerformanceStats.

        Args:
            * rf (float): Annual `risk-free rate <https://www.investopedia.com/terms/r/risk-freerate.asp>`_
        """
        self.rf = rf

        # Note, that we recalculate everything.
        self._update(self.prices)

    def _update(self, obj):
        # calc
        self._calculate(obj)

        # update derived structure
        # return table as dataframe for easier manipulation
        self.return_table = pd.DataFrame(self.return_table).T
        # name columns
        if len(self.return_table.columns) == 13:
            self.return_table.columns = ['Jan', 'Feb', 'Mar', 'Apr', 'May',
                                         'Jun', 'Jul', 'Aug', 'Sep', 'Oct',
                                         'Nov', 'Dec', 'YTD']

        self.lookback_returns = pd.Series(
            [self.mtd, self.three_month, self.six_month, self.ytd,
             self.one_year, self.three_year, self.five_year,
             self.ten_year, self.cagr],
            ['mtd', '3m', '6m', 'ytd', '1y', '3y', '5y', '10y', 'incep'])
        self.lookback_returns.name = self.name

        self.stats = self._create_stats_series()

    def _calculate(self, obj):
        # default values
        self.daily_mean = np.nan
        self.daily_vol = np.nan
        self.daily_sharpe = np.nan
        self.daily_sortino = np.nan
        self.best_day = np.nan
        self.worst_day = np.nan
        self.total_return = np.nan
        self.cagr = np.nan
        self.incep = np.nan
        self.drawdown = np.nan
        self.max_drawdown = np.nan
        self.drawdown_details = np.nan
        self.daily_skew = np.nan
        self.daily_kurt = np.nan
        self.monthly_returns = np.nan
        self.avg_drawdown = np.nan
        self.avg_drawdown_days = np.nan
        self.monthly_mean = np.nan
        self.monthly_vol = np.nan
        self.monthly_sharpe = np.nan
        self.monthly_sortino = np.nan
        self.best_month = np.nan
        self.worst_month = np.nan
        self.mtd = np.nan
        self.three_month = np.nan
        self.pos_month_perc = np.nan
        self.avg_up_month = np.nan
        self.avg_down_month = np.nan
        self.monthly_skew = np.nan
        self.monthly_kurt = np.nan
        self.six_month = np.nan
        self.yearly_returns = np.nan
        self.ytd = np.nan
        self.one_year = np.nan
        self.yearly_mean = np.nan
        self.yearly_vol = np.nan
        self.yearly_sharpe = np.nan
        self.yearly_sortino = np.nan
        self.best_year = np.nan
        self.worst_year = np.nan
        self.three_year = np.nan
        self.win_year_perc = np.nan
        self.twelve_month_win_perc = np.nan
        self.yearly_skew = np.nan
        self.yearly_kurt = np.nan
        self.five_year = np.nan
        self.ten_year = np.nan
        self.calmar = np.nan

        self.return_table = {}
        # end default values

        if len(obj) is 0:
            return

        self.start = obj.index[0]
        self.end = obj.index[-1]

        # save daily prices for future use
        self.daily_prices = obj.resample('D').last()
        # resample('D') imputes na values for any day that didn't have a price
        #  .dropna() removes the na values but also implies that the original
        #  price series didn't have any na values
        #  if months or years are missing then we will need .dropna() too
        self.daily_prices = self.daily_prices.dropna()
        # M = month end frequency
        self.monthly_prices = obj.resample('M').last() #.dropna()
        # A == year end frequency
        self.yearly_prices = obj.resample('A').last() #.dropna()

        # let's save some typing
        dp = self.daily_prices
        mp = self.monthly_prices
        yp = self.yearly_prices

        if len(dp) is 1:
            return

        # stats using daily data
        self.returns = dp.to_returns()
        self.log_returns = dp.to_log_returns()
        r = self.returns

        if len(r) < 2:
            return

<<<<<<< HEAD
        self.daily_mean = r.mean() * 252
        self.daily_vol = np.std(r, ddof=1) * np.sqrt(252)

        if type(self.rf) is float:
            _rf_daily_price_returns = self.rf
        # rf is a price series
        else:
            _rf_daily_price_returns = self.rf.to_returns()

        self.daily_sharpe = r.calc_sharpe(rf=_rf_daily_price_returns, nperiods=252)
        self.daily_sortino = calc_sortino_ratio(r, rf=_rf_daily_price_returns, nperiods=252)
        self.best_day = r.max()
        self.worst_day = r.min()
=======
        # Will calculate daily figures only if the input data has at least daily frequency or higher (e.g hourly)
        # Rather < 2 days than <= 1 days in case of data taken at different hours of the days
        if r.index.to_series().diff().min() < pd.Timedelta('2 days'):
            self.daily_mean = r.mean() * 252
            self.daily_vol = np.std(r, ddof=1) * np.sqrt(252)

            if type(self.rf) is float:
                self.daily_sharpe = r.calc_sharpe(rf=self.rf, nperiods=252)
                self.daily_sortino = calc_sortino_ratio(r, rf=self.rf, nperiods=252)
            # rf is a price series
            else:
                _rf_daily_price_returns = self.rf.to_returns()
                self.daily_sharpe = r.calc_sharpe(rf=_rf_daily_price_returns, nperiods=252)
                self.daily_sortino = calc_sortino_ratio(r, rf=_rf_daily_price_returns, nperiods=252)

            self.best_day = r.max()
            self.worst_day = r.min()
>>>>>>> a814bf63

        self.total_return = obj[-1] / obj[0] - 1
        # save ytd as total_return for now - if we get to real ytd
        # then it will get updated
        self.ytd = self.total_return
        self.cagr = calc_cagr(dp)
        self.incep = self.cagr

        self.drawdown = dp.to_drawdown_series()
        self.max_drawdown = self.drawdown.min()
        self.drawdown_details = drawdown_details(self.drawdown)
        if self.drawdown_details is not None:
            self.avg_drawdown = self.drawdown_details['drawdown'].mean()
            self.avg_drawdown_days = self.drawdown_details['Length'].mean()

        self.calmar = np.divide(self.cagr, np.abs(self.max_drawdown))

        if len(r) < 4:
            return

        if r.index.to_series().diff().min() <= pd.Timedelta('2 days'):
            self.daily_skew = r.skew()

            # if all zero/nan kurt fails division by zero
            if len(r[(~np.isnan(r)) & (r != 0)]) > 0:
                self.daily_kurt = r.kurt()

        # stats using monthly data
        self.monthly_returns = self.monthly_prices.to_returns()
        mr = self.monthly_returns

        if len(mr) < 2:
            return

<<<<<<< HEAD
        self.monthly_mean = mr.mean() * 12
        self.monthly_vol = np.std(mr, ddof=1) * np.sqrt(12)

        if type(self.rf) is float:
            _rf_monthly_price_returns = self.rf
        # rf is a price series
        else:
            _rf_monthly_price_returns = self.rf.resample('M').last().to_returns()
        
        self.monthly_sharpe = mr.calc_sharpe(rf=_rf_monthly_price_returns, nperiods=12)
        self.monthly_sortino = calc_sortino_ratio(mr, rf=_rf_monthly_price_returns, nperiods=12)
        self.best_month = mr.max()
        self.worst_month = mr.min()

        # -2 because p[-1] will be mp[-1]
        self.mtd = dp[-1] / mp[-2] - 1

        # -1 here to account for first return that will be nan
        self.pos_month_perc = len(mr[mr > 0]) / float(len(mr) - 1)
        self.avg_up_month = mr[mr > 0].mean()
        self.avg_down_month = mr[mr <= 0].mean()

        # return_table
        for idx in mr.index:
            if idx.year not in self.return_table:
                self.return_table[idx.year] = {1: 0, 2: 0, 3: 0,
                                               4: 0, 5: 0, 6: 0,
                                               7: 0, 8: 0, 9: 0,
                                               10: 0, 11: 0, 12: 0}
            if not np.isnan(mr[idx]):
                self.return_table[idx.year][idx.month] = mr[idx]
        # add first month
        fidx = mr.index[0]
        try:
            self.return_table[fidx.year][fidx.month] = float(mp[0]) / dp[0] - 1
        except ZeroDivisionError:
            self.return_table[fidx.year][fidx.month] = 0
        # calculate the YTD values
        for idx in self.return_table:
            arr = np.array(listvalues(self.return_table[idx]))
            self.return_table[idx][13] = np.prod(arr + 1) - 1

        if len(mr) < 3:
            return

        denom = dp[:dp.index[-1] - pd.DateOffset(months=3)]
        if len(denom) > 0:
            self.three_month = dp[-1] / denom[-1] - 1

        if len(mr) < 4:
            return

        self.monthly_skew = mr.skew()

        # if all zero/nan kurt fails division by zero
        if len(mr[(~np.isnan(mr)) & (mr != 0)]) > 0:
            self.monthly_kurt = mr.kurt()

        if len(mr) < 6:
            return

        denom = dp[:dp.index[-1] - pd.DateOffset(months=6)]
        if len(denom) > 0:
            self.six_month = dp[-1] / denom[-1] - 1

        self.yearly_returns = self.yearly_prices.to_returns()
        yr = self.yearly_returns

        if len(yr) < 2:
            return

        self.ytd = dp[-1] / yp[-2] - 1

        denom = dp[:dp.index[-1] - pd.DateOffset(years=1)]
        if len(denom) > 0:
            self.one_year = dp[-1] / denom[-1] - 1

        self.yearly_mean = yr.mean()
        self.yearly_vol = np.std(yr, ddof=1)

        if type(self.rf) is float:
            _rf_yearly_price_returns = self.rf
        # rf is a price series
        else:
            _rf_yearly_price_returns = self.rf.resample('A').last().to_returns()

        if self.yearly_vol > 0:
            self.yearly_sharpe = yr.calc_sharpe(rf=_rf_yearly_price_returns, nperiods=1)
        self.yearly_sortino = calc_sortino_ratio(yr, rf=_rf_yearly_price_returns, nperiods=1)

        self.best_year = yr.max()
        self.worst_year = yr.min()

        # -1 here to account for first return that will be nan
        self.win_year_perc = len(yr[yr > 0]) / float(len(yr) - 1)

        # need at least 1 year of monthly returns
        if mr.size > 11:
            tot = 0
            win = 0
            for i in range(11, len(mr)):
                tot += 1
                if mp[i] / mp[i - 11] > 1:
                    win += 1
            self.twelve_month_win_perc = float(win) / tot

        if len(yr) < 3:
            return

        # annualize stat for over 1 year
        self.three_year = calc_cagr(dp[dp.index[-1] - pd.DateOffset(years=3):])

        if len(yr) < 4:
            return

        self.yearly_skew = yr.skew()

        # if all zero/nan kurt fails division by zero
        if len(yr[(~np.isnan(yr)) & (yr != 0)]) > 0:
            self.yearly_kurt = yr.kurt()

        if len(yr) < 5:
            return
        self.five_year = calc_cagr(dp[dp.index[-1] - pd.DateOffset(years=5):])

        if len(yr) < 10:
            return
        self.ten_year = calc_cagr(dp[dp.index[-1] - pd.DateOffset(years=10):])
=======
        # Will calculate monthly figures only if the input data has at least monthly frequency or higher (e.g daily)
        # Rather < 32 days than <= 31 days in case of data taken at different hours of the days
        if r.index.to_series().diff().min() < pd.Timedelta('32 days'):
            self.monthly_mean = mr.mean() * 12
            self.monthly_vol = np.std(mr, ddof=1) * np.sqrt(12)

            if type(self.rf) is float:
                self.monthly_sharpe = mr.calc_sharpe(rf=self.rf, nperiods=12)
                self.monthly_sortino = calc_sortino_ratio(mr, rf=self.rf, nperiods=12)
            # rf is a price series
            else:
                _rf_monthly_price_returns = self.rf.resample('M').last().to_returns()
                self.monthly_sharpe = mr.calc_sharpe(rf=_rf_monthly_price_returns, nperiods=12)
                self.monthly_sortino = calc_sortino_ratio(mr, rf=_rf_monthly_price_returns, nperiods=12)
            self.best_month = mr.max()
            self.worst_month = mr.min()

            # -2 because p[-1] will be mp[-1]
            self.mtd = dp[-1] / mp[-2] - 1

            # -1 here to account for first return that will be nan
            self.pos_month_perc = len(mr[mr > 0]) / float(len(mr) - 1)
            self.avg_up_month = mr[mr > 0].mean()
            self.avg_down_month = mr[mr <= 0].mean()

            # return_table
            for idx in mr.index:
                if idx.year not in self.return_table:
                    self.return_table[idx.year] = {1: 0, 2: 0, 3: 0,
                                               4: 0, 5: 0, 6: 0,
                                               7: 0, 8: 0, 9: 0,
                                               10: 0, 11: 0, 12: 0}
                if not np.isnan(mr[idx]):
                    self.return_table[idx.year][idx.month] = mr[idx]
            # add first month
            fidx = mr.index[0]
            try:
                self.return_table[fidx.year][fidx.month] = float(mp[0]) / dp[0] - 1
            except ZeroDivisionError:
                self.return_table[fidx.year][fidx.month] = 0
            # calculate the YTD values
            for idx in self.return_table:
                arr = np.array(listvalues(self.return_table[idx]))
                self.return_table[idx][13] = np.prod(arr + 1) - 1

        if r.index.to_series().diff().min() < pd.Timedelta('93 days'):
            if len(mr) < 3:
                return

            denom = dp[:dp.index[-1] - pd.DateOffset(months=3)]
            if len(denom) > 0:
                self.three_month = dp[-1] / denom[-1] - 1

        if r.index.to_series().diff().min() < pd.Timedelta('32 days'):
            if len(mr) < 4:
                return

            self.monthly_skew = mr.skew()

            # if all zero/nan kurt fails division by zero
            if len(mr[(~np.isnan(mr)) & (mr != 0)]) > 0:
                self.monthly_kurt = mr.kurt()

        if r.index.to_series().diff().min() < pd.Timedelta('185 days'):
            if len(mr) < 6:
                return

            denom = dp[:dp.index[-1] - pd.DateOffset(months=6)]
            if len(denom) > 0:
                self.six_month = dp[-1] / denom[-1] - 1

        # Will calculate yearly figures only if the input data has at least yearly frequency or higher (e.g monthly)
        # Rather < 367 days than <= 366 days in case of data taken at different hours of the days
        if r.index.to_series().diff().min() < pd.Timedelta('367 days'):
            self.yearly_returns = self.yearly_prices.to_returns()
            yr = self.yearly_returns

            if len(yr) < 2:
                return

            self.ytd = dp[-1] / yp[-2] - 1

            denom = dp[:dp.index[-1] - pd.DateOffset(years=1)]
            if len(denom) > 0:
                self.one_year = dp[-1] / denom[-1] - 1

            self.yearly_mean = yr.mean()
            self.yearly_vol = np.std(yr, ddof=1)

            if type(self.rf) is float:
                if self.yearly_vol > 0:
                    self.yearly_sharpe = yr.calc_sharpe(rf=self.rf, nperiods=1)
                self.yearly_sortino = calc_sortino_ratio(yr, rf=self.rf, nperiods=1)
            # rf is a price series
            else:
                _rf_yearly_price_returns = self.rf.resample('A').last().to_returns()
                if self.yearly_vol > 0:
                    self.yearly_sharpe = yr.calc_sharpe(rf=_rf_yearly_price_returns, nperiods=1)
                self.yearly_sortino = calc_sortino_ratio(yr, rf=_rf_yearly_price_returns, nperiods=1)

            self.best_year = yr.max()
            self.worst_year = yr.min()

            # -1 here to account for first return that will be nan
            self.win_year_perc = len(yr[yr > 0]) / float(len(yr) - 1)

            # need at least 1 year of monthly returns
            if mr.size > 11:
                tot = 0
                win = 0
                for i in range(11, len(mr)):
                    tot += 1
                    if mp[i] / mp[i - 11] > 1:
                        win += 1
                self.twelve_month_win_perc = float(win) / tot

        if r.index.to_series().diff().min() < pd.Timedelta('1097 days'):
            if len(yr) < 3:
                return

            # annualize stat for over 1 year
            self.three_year = calc_cagr(dp[dp.index[-1] - pd.DateOffset(years=3):])

        if r.index.to_series().diff().min() < pd.Timedelta('367 days'):
            if len(yr) < 4:
                return

            self.yearly_skew = yr.skew()

            # if all zero/nan kurt fails division by zero
            if len(yr[(~np.isnan(yr)) & (yr != 0)]) > 0:
                self.yearly_kurt = yr.kurt()

        if r.index.to_series().diff().min() < pd.Timedelta('1828 days'):
            if len(yr) < 5:
                return
            self.five_year = calc_cagr(dp[dp.index[-1] - pd.DateOffset(years=5):])

        if r.index.to_series().diff().min() < pd.Timedelta('3654 days'):
            if len(yr) < 10:
                return
            self.ten_year = calc_cagr(dp[dp.index[-1] - pd.DateOffset(years=10):])
>>>>>>> a814bf63

        return

    def _stats(self):
        stats = [('start', 'Start', 'dt'),
                 ('end', 'End', 'dt'),
                 ('rf', 'Risk-free rate', 'p'),
                 (None, None, None),
                 ('total_return', 'Total Return', 'p'),
                 ('cagr', 'CAGR', 'p'),
                 ('max_drawdown', 'Max Drawdown', 'p'),
                 ('calmar', 'Calmar Ratio', 'n'),
                 (None, None, None),
                 ('mtd', 'MTD', 'p'),
                 ('three_month', '3m', 'p'),
                 ('six_month', '6m', 'p'),
                 ('ytd', 'YTD', 'p'),
                 ('one_year', '1Y', 'p'),
                 ('three_year', '3Y (ann.)', 'p'),
                 ('five_year', '5Y (ann.)', 'p'),
                 ('ten_year', '10Y (ann.)', 'p'),
                 ('incep', 'Since Incep. (ann.)', 'p'),
                 (None, None, None),
                 ('daily_sharpe', 'Daily Sharpe', 'n'),
                 ('daily_sortino', 'Daily Sortino', 'n'),
                 ('daily_mean', 'Daily Mean (ann.)', 'p'),
                 ('daily_vol', 'Daily Vol (ann.)', 'p'),
                 ('daily_skew', 'Daily Skew', 'n'),
                 ('daily_kurt', 'Daily Kurt', 'n'),
                 ('best_day', 'Best Day', 'p'),
                 ('worst_day', 'Worst Day', 'p'),
                 (None, None, None),
                 ('monthly_sharpe', 'Monthly Sharpe', 'n'),
                 ('monthly_sortino', 'Monthly Sortino', 'n'),
                 ('monthly_mean', 'Monthly Mean (ann.)', 'p'),
                 ('monthly_vol', 'Monthly Vol (ann.)', 'p'),
                 ('monthly_skew', 'Monthly Skew', 'n'),
                 ('monthly_kurt', 'Monthly Kurt', 'n'),
                 ('best_month', 'Best Month', 'p'),
                 ('worst_month', 'Worst Month', 'p'),
                 (None, None, None),
                 ('yearly_sharpe', 'Yearly Sharpe', 'n'),
                 ('yearly_sortino', 'Yearly Sortino', 'n'),
                 ('yearly_mean', 'Yearly Mean', 'p'),
                 ('yearly_vol', 'Yearly Vol', 'p'),
                 ('yearly_skew', 'Yearly Skew', 'n'),
                 ('yearly_kurt', 'Yearly Kurt', 'n'),
                 ('best_year', 'Best Year', 'p'),
                 ('worst_year', 'Worst Year', 'p'),
                 (None, None, None),
                 ('avg_drawdown', 'Avg. Drawdown', 'p'),
                 ('avg_drawdown_days', 'Avg. Drawdown Days', 'n'),
                 ('avg_up_month', 'Avg. Up Month', 'p'),
                 ('avg_down_month', 'Avg. Down Month', 'p'),
                 ('win_year_perc', 'Win Year %', 'p'),
                 ('twelve_month_win_perc', 'Win 12m %', 'p')]

        return stats

    def set_date_range(self, start=None, end=None):
        """
        Update date range of stats, charts, etc. If None then
        the original date is used. So to reset to the original
        range, just call with no args.

        Args:
            * start (date): start date
            * end (end): end date

        """
        start = self._start if start is None else pd.to_datetime(start)
        end = self._end if end is None else pd.to_datetime(end)
        self._update(self.prices.loc[start:end])

    def display(self):
        """
        Displays an overview containing descriptive stats for the Series
        provided.
        """
        print('Stats for %s from %s - %s' % (self.name, self.start, self.end))
        if type(self.rf) is float:
            print('Annual risk-free rate considered: %s' % (fmtp(self.rf)))
        print('Summary:')
        data = [[fmtp(self.total_return), fmtn(self.daily_sharpe),
                 fmtp(self.cagr), fmtp(self.max_drawdown)]]
        print(tabulate(data, headers=['Total Return', 'Sharpe',
                                      'CAGR', 'Max Drawdown']))

        print('\nAnnualized Returns:')
        data = [[fmtp(self.mtd), fmtp(self.three_month), fmtp(self.six_month),
                 fmtp(self.ytd), fmtp(self.one_year), fmtp(self.three_year),
                 fmtp(self.five_year), fmtp(self.ten_year),
                 fmtp(self.incep)]]
        print(tabulate(data,
                       headers=['mtd', '3m', '6m', 'ytd', '1y',
                                '3y', '5y', '10y', 'incep.']))

        print('\nPeriodic:')
        data = [
            ['sharpe', fmtn(self.daily_sharpe), fmtn(self.monthly_sharpe),
             fmtn(self.yearly_sharpe)],
            ['mean', fmtp(self.daily_mean), fmtp(self.monthly_mean),
             fmtp(self.yearly_mean)],
            ['vol', fmtp(self.daily_vol), fmtp(self.monthly_vol),
             fmtp(self.yearly_vol)],
            ['skew', fmtn(self.daily_skew), fmtn(self.monthly_skew),
             fmtn(self.yearly_skew)],
            ['kurt', fmtn(self.daily_kurt), fmtn(self.monthly_kurt),
             fmtn(self.yearly_kurt)],
            ['best', fmtp(self.best_day), fmtp(self.best_month),
             fmtp(self.best_year)],
            ['worst', fmtp(self.worst_day), fmtp(self.worst_month),
             fmtp(self.worst_year)]]
        print(tabulate(data, headers=['daily', 'monthly', 'yearly']))

        print('\nDrawdowns:')
        data = [
            [fmtp(self.max_drawdown), fmtp(self.avg_drawdown),
             fmtn(self.avg_drawdown_days)]]
        print(tabulate(data, headers=['max', 'avg', '# days']))

        print('\nMisc:')
        data = [['avg. up month', fmtp(self.avg_up_month)],
                ['avg. down month', fmtp(self.avg_down_month)],
                ['up year %', fmtp(self.win_year_perc)],
                ['12m up %', fmtp(self.twelve_month_win_perc)]]
        print(tabulate(data))

    def display_monthly_returns(self):
        """
        Display a table containing monthly returns and ytd returns
        for every year in range.
        """
        data = [['Year', 'Jan', 'Feb', 'Mar', 'Apr', 'May',
                 'Jun', 'Jul', 'Aug', 'Sep', 'Oct', 'Nov', 'Dec', 'YTD']]
        for k in self.return_table.index:
            r = self.return_table.loc[k].values
            data.append([k] + [fmtpn(x) for x in r])
        print(tabulate(data, headers='firstrow'))

    def display_lookback_returns(self):
        """
        Displays the current lookback returns.
        """
        return self.lookback_returns.map('{:,.2%}'.format)

    def _get_default_plot_title(self, name, freq, kind):
        if freq is None:
            return '%s %s' % (name, kind)
        else:
            return '%s %s %s' % (name, get_freq_name(freq), kind)

    def plot(self, freq=None, figsize=(15, 5), title=None,
             logy=False, **kwargs):
        """
        Helper function for plotting the series.

        Args:
            * freq (str): Data frequency used for display purposes.
                Refer to pandas docs for valid freq strings.
            * figsize ((x,y)): figure size
            * title (str): Title if default not appropriate
            * logy (bool): log-scale for y axis
            * kwargs: passed to pandas' plot method
        """
        if title is None:
            title = self._get_default_plot_title(
                self.name, freq, 'Price Series')

        ser = self._get_series(freq)
        return ser.plot(figsize=figsize, title=title, logy=logy, **kwargs)

    def plot_histogram(self, freq=None, figsize=(15, 5), title=None,
                       bins=20, **kwargs):
        """
        Plots a histogram of returns given a return frequency.

        Args:
            * freq (str): Data frequency used for display purposes.
                This will dictate the type of returns
                (daily returns, monthly, ...)
                Refer to pandas docs for valid period strings.
            * figsize ((x,y)): figure size
            * title (str): Title if default not appropriate
            * bins (int): number of bins for the histogram
            * kwargs: passed to pandas' hist method
        """
        if title is None:
            title = self._get_default_plot_title(
                self.name, freq, 'Return Histogram')

        ser = self._get_series(freq).to_returns().dropna()

        plt.figure(figsize=figsize)
        ax = ser.hist(bins=bins, figsize=figsize, normed=True, **kwargs)
        ax.set_title(title)
        plt.axvline(0, linewidth=4)
        return ser.plot(kind='kde')

    def _get_series(self, freq):
        if freq is None:
            return self.daily_prices

        if freq == 'y':
            freq = 'a'
        return self.daily_prices.asfreq(freq, 'ffill')

    def _create_stats_series(self):
        stats = self._stats()

        short_names = []
        values = []

        for stat in stats:
            k, n, f = stat

            # blank row
            if k is None:
                continue
            elif k == 'rf' and not type(self.rf) == float:
                continue

            if n in short_names:
                continue

            short_names.append(k)
            raw = getattr(self, k)
            values.append(raw)
        return pd.Series(values, short_names)

    def to_csv(self, sep=',', path=None):
        """
        Returns a CSV string with appropriate formatting.
        If path is not None, the string will be saved to file
        at path.

        Args:
            * sep (char): Separator
            * path (str): If None, CSV string returned. Else file written
                to specified path.
        """
        stats = self._stats()

        data = []
        first_row = ['Stat', self.name]
        data.append(sep.join(first_row))

        for stat in stats:
            k, n, f = stat

            # blank row
            if k is None:
                row = [''] * len(data[0])
                data.append(sep.join(row))
                continue
            elif k == 'rf' and not type(self.rf) == float:
                continue

            row = [n]
            raw = getattr(self, k)
            if f is None:
                row.append(raw)
            elif f == 'p':
                row.append(fmtp(raw))
            elif f == 'n':
                row.append(fmtn(raw))
            elif f == 'dt':
                row.append(raw.strftime('%Y-%m-%d'))
            else:
                raise NotImplementedError('unsupported format %s' % f)

            data.append(sep.join(row))

        res = '\n'.join(data)

        if path is not None:
            with open(path, 'w') as fl:
                fl.write(res)
        else:
            return res


class GroupStats(dict):

    """
    GroupStats enables one to compare multiple series side by side.
    It is a wrapper around a dict of {price.name: PerformanceStats} and
    provides many convenience methods.

    The order of the series passed in will be preserved.
    Individual PerformanceStats objects can be accessed via index
    position or name via the [] accessor.

    Args:
        * prices (Series): Multiple price series to be compared.

    Attributes:
        * stats (DataFrame): Dataframe containing stats for each
            series provided.  Stats in rows, series in columns.
        * lookback_returns (DataFrame): Returns for diffrent
            lookback periods (1m, 3m, 6m, ytd...)
            Period in rows, series in columns.
        * prices (DataFrame): The merged and rebased prices.

    """

    def __init__(self, *prices):
        names = []
        for p in prices:
            if isinstance(p, pd.DataFrame):
                names.extend(p.columns)
            elif isinstance(p, pd.Series):
                names.append(p.name)
            else:
                print('else')
                names.append(getattr(p, 'name', 'n/a'))
        self._names = names

        # store original prices
        self._prices = merge(*prices).dropna()

        # proper ordering
        self._prices = self._prices[self._names]

        # check for duplicate columns
        if len(self._prices.columns) != len(set(self._prices.columns)):
            raise ValueError('One or more data series provided',
                             'have same name! Please provide unique names')

        self._start = self._prices.index[0]
        self._end = self._prices.index[-1]
        # calculate stats for entire series
        self._update(self._prices)

    def __getitem__(self, key):
        if type(key) == int:
            return self[self._names[key]]
        else:
            return self.get(key)

    def _update(self, data):
        self._calculate(data)
        self._update_stats()

    def _calculate(self, data):
        self.prices = data
        for c in data.columns:
            prc = data[c]
            self[c] = PerformanceStats(prc)

    def _stats(self):
        stats = [('start', 'Start', 'dt'),
                 ('end', 'End', 'dt'),
                 ('rf', 'Risk-free rate', 'p'),
                 (None, None, None),
                 ('total_return', 'Total Return', 'p'),
                 ('daily_sharpe', 'Daily Sharpe', 'n'),
                 ('daily_sortino', 'Daily Sortino', 'n'),
                 ('cagr', 'CAGR', 'p'),
                 ('max_drawdown', 'Max Drawdown', 'p'),
                 ('calmar', 'Calmar Ratio', 'n'),
                 (None, None, None),
                 ('mtd', 'MTD', 'p'),
                 ('three_month', '3m', 'p'),
                 ('six_month', '6m', 'p'),
                 ('ytd', 'YTD', 'p'),
                 ('one_year', '1Y', 'p'),
                 ('three_year', '3Y (ann.)', 'p'),
                 ('five_year', '5Y (ann.)', 'p'),
                 ('ten_year', '10Y (ann.)', 'p'),
                 ('incep', 'Since Incep. (ann.)', 'p'),
                 (None, None, None),
                 ('daily_sharpe', 'Daily Sharpe', 'n'),
                 ('daily_sortino', 'Daily Sortino', 'n'),
                 ('daily_mean', 'Daily Mean (ann.)', 'p'),
                 ('daily_vol', 'Daily Vol (ann.)', 'p'),
                 ('daily_skew', 'Daily Skew', 'n'),
                 ('daily_kurt', 'Daily Kurt', 'n'),
                 ('best_day', 'Best Day', 'p'),
                 ('worst_day', 'Worst Day', 'p'),
                 (None, None, None),
                 ('monthly_sharpe', 'Monthly Sharpe', 'n'),
                 ('monthly_sortino', 'Monthly Sortino', 'n'),
                 ('monthly_mean', 'Monthly Mean (ann.)', 'p'),
                 ('monthly_vol', 'Monthly Vol (ann.)', 'p'),
                 ('monthly_skew', 'Monthly Skew', 'n'),
                 ('monthly_kurt', 'Monthly Kurt', 'n'),
                 ('best_month', 'Best Month', 'p'),
                 ('worst_month', 'Worst Month', 'p'),
                 (None, None, None),
                 ('yearly_sharpe', 'Yearly Sharpe', 'n'),
                 ('yearly_sortino', 'Yearly Sortino', 'n'),
                 ('yearly_mean', 'Yearly Mean', 'p'),
                 ('yearly_vol', 'Yearly Vol', 'p'),
                 ('yearly_skew', 'Yearly Skew', 'n'),
                 ('yearly_kurt', 'Yearly Kurt', 'n'),
                 ('best_year', 'Best Year', 'p'),
                 ('worst_year', 'Worst Year', 'p'),
                 (None, None, None),
                 ('avg_drawdown', 'Avg. Drawdown', 'p'),
                 ('avg_drawdown_days', 'Avg. Drawdown Days', 'n'),
                 ('avg_up_month', 'Avg. Up Month', 'p'),
                 ('avg_down_month', 'Avg. Down Month', 'p'),
                 ('win_year_perc', 'Win Year %', 'p'),
                 ('twelve_month_win_perc', 'Win 12m %', 'p')]

        return stats

    def _update_stats(self):
        # lookback returns dataframe
        self.lookback_returns = pd.DataFrame(
            {x.lookback_returns.name: x.lookback_returns for x in
             self.values()})

        self.stats = pd.DataFrame(
            {x.name: x.stats for x in self.values()})

    def _get_default_plot_title(self, freq, kind):
        if freq is None:
            return '%s' % kind
        else:
            return '%s %s' % (get_freq_name(freq), kind)

    def set_riskfree_rate(self, rf):

        """
        Set annual `risk-free rate <https://www.investopedia.com/terms/r/risk-freerate.asp>`_ property and calculate properly annualized
        monthly and daily rates. Then performance stats are recalculated.
        Affects only those instances of PerformanceStats that are children of
        this GroupStats object.

        Args:
            * rf (float, Series): Annual risk-free rate or risk-free rate price series
        """

        for key in self._names:
            self[key].set_riskfree_rate(rf)

        # calculate stats for entire series
        self._update_stats()

    def set_date_range(self, start=None, end=None):
        """
        Update date range of stats, charts, etc. If None then
        the original date range is used. So to reset to the original
        range, just call with no args.

        Args:
            * start (date): start date
            * end (end): end date
        """
        start = self._start if start is None else pd.to_datetime(start)
        end = self._end if end is None else pd.to_datetime(end)
        self._update(self._prices.loc[start:end])

    def display(self):
        """
        Display summary stats table.
        """
        data = []
        first_row = ['Stat']
        first_row.extend(self._names)
        data.append(first_row)

        stats = self._stats()

        for stat in stats:
            k, n, f = stat
            # blank row
            if k is None:
                row = [''] * len(data[0])
                data.append(row)
                continue

            row = [n]
            for key in self._names:
                raw = getattr(self[key], k)

                # if rf is a series print nan
                if k == 'rf' and not type(raw) == float:
                    row.append(np.nan)
                elif f is None:
                    row.append(raw)
                elif f == 'p':
                    row.append(fmtp(raw))
                elif f == 'n':
                    row.append(fmtn(raw))
                elif f == 'dt':
                    row.append(raw.strftime('%Y-%m-%d'))
                else:
                    raise NotImplementedError('unsupported format %s' % f)
            data.append(row)

        print(tabulate(data, headers='firstrow'))

    def display_lookback_returns(self):
        """
        Displays the current lookback returns for each series.
        """
        return self.lookback_returns.apply(
            lambda x: x.map('{:,.2%}'.format), axis=1)

    def plot(self, freq=None, figsize=(15, 5), title=None,
             logy=False, **kwargs):
        """
        Helper function for plotting the series.

        Args:
            * freq (str): Data frequency used for display purposes.
                Refer to pandas docs for valid freq strings.
            * figsize ((x,y)): figure size
            * title (str): Title if default not appropriate
            * logy (bool): log-scale for y axis
            * kwargs: passed to pandas' plot method

        """

        if title is None:
            title = self._get_default_plot_title(
                freq, 'Equity Progression')

        ser = self._get_series(freq).rebase()
        return ser.plot(figsize=figsize, logy=logy,
                        title=title, **kwargs)

    def plot_scatter_matrix(self, freq=None, title=None,
                            figsize=(10, 10), **kwargs):
        """
        Wrapper around pandas' scatter_matrix.

        Args:
            * freq (str): Data frequency used for display purposes.
                Refer to pandas docs for valid freq strings.
            * figsize ((x,y)): figure size
            * title (str): Title if default not appropriate
            * kwargs: passed to pandas' scatter_matrix method

        """
        if title is None:
            title = self._get_default_plot_title(
                freq, 'Return Scatter Matrix')

        plt.figure()
        ser = self._get_series(freq).to_returns().dropna()
        pd.scatter_matrix(ser, figsize=figsize, **kwargs)
        return plt.suptitle(title)

    def plot_histograms(self, freq=None, title=None,
                        figsize=(10, 10), **kwargs):
        """
        Wrapper around pandas' hist.

        Args:
            * freq (str): Data frequency used for display purposes.
                Refer to pandas docs for valid freq strings.
            * figsize ((x,y)): figure size
            * title (str): Title if default not appropriate
            * kwargs: passed to pandas' hist method

        """
        if title is None:
            title = self._get_default_plot_title(
                freq, 'Return Histogram Matrix')

        plt.figure()
        ser = self._get_series(freq).to_returns().dropna()
        ser.hist(figsize=figsize, **kwargs)
        return plt.suptitle(title)

    def plot_correlation(self, freq=None, title=None,
                         figsize=(12, 6), **kwargs):
        """
        Utility function to plot correlations.

        Args:
            * freq (str): Pandas data frequency alias string
            * title (str): Plot title
            * figsize (tuple (x,y)): figure size
            * kwargs: passed to Pandas' plot_corr_heatmap function

        """
        if title is None:
            title = self._get_default_plot_title(
                freq, 'Return Correlation Matrix')

        rets = self._get_series(freq).to_returns().dropna()
        return rets.plot_corr_heatmap(title=title, figsize=figsize, **kwargs)

    def _get_series(self, freq):
        if freq is None:
            return self.prices

        if freq == 'y':
            freq = 'a'
        return self.prices.asfreq(freq, 'ffill')

    def to_csv(self, sep=',', path=None):
        """
        Returns a CSV string with appropriate formatting.
        If path is not None, the string will be saved to file
        at path.

        Args:
            * sep (char): Separator
            * path (str): If None, CSV string returned. Else file
                written to specified path.

        """
        data = []
        first_row = ['Stat']
        first_row.extend(self._names)
        data.append(sep.join(first_row))

        stats = self._stats()

        for stat in stats:
            k, n, f = stat
            # blank row
            if k is None:
                row = [''] * len(data[0])
                data.append(sep.join(row))
                continue

            row = [n]
            for key in self._names:
                raw = getattr(self[key], k)
                if f is None:
                    row.append(raw)
                elif f == 'p':
                    row.append(fmtp(raw))
                elif f == 'n':
                    row.append(fmtn(raw))
                elif f == 'dt':
                    row.append(raw.strftime('%Y-%m-%d'))
                else:
                    raise NotImplementedError('unsupported format %s' % f)
            data.append(sep.join(row))

        res = '\n'.join(data)

        if path is not None:
            with open(path, 'w') as fl:
                fl.write(res)
        else:
            return res


def to_returns(prices):
    """
    Calculates the simple arithmetic returns of a price series.

    Formula is: (t1 / t0) - 1

    Args:
        * prices: Expects a price series

    """
    return prices / prices.shift(1) - 1


def to_log_returns(prices):
    """
    Calculates the log returns of a price series.

    Formula is: ln(p1/p0)

    Args:
        * prices: Expects a price series

    """
    return np.log(prices / prices.shift(1))


def to_price_index(returns, start=100):
    """
    Returns a price index given a series of returns.

    Args:
        * returns: Expects a return series
        * start (number): Starting level

    Assumes arithmetic returns.

    Formula is: cumprod (1+r)
    """
    return (returns.replace(to_replace=np.nan, value=0) + 1).cumprod() * start


def rebase(prices, value=100):
    """
    Rebase all series to a given intial value.

    This makes comparing/plotting different series
    together easier.

    Args:
        * prices: Expects a price series
        * value (number): starting value for all series.

    """
    return prices / prices.iloc[0] * value


def calc_perf_stats(prices):
    """
    Calculates the performance statistics given an object.
    The object should be a Series of prices.

    A PerformanceStats object will be returned containing all the stats.

    Args:
        * prices (Series): Series of prices

    """
    return PerformanceStats(prices)


def calc_stats(prices):
    """
    Calculates performance stats of a given object.

    If object is Series, a PerformanceStats object is
    returned. If object is DataFrame, a GroupStats object
    is returned.

    Args:
        * prices (Series, DataFrame): Set of prices
    """
    if isinstance(prices, pd.Series):
        return PerformanceStats(prices)
    elif isinstance(prices, pd.DataFrame):
        return GroupStats(*[prices[x] for x in prices.columns])
    else:
        raise NotImplementedError('Unsupported type')


def to_drawdown_series(prices):
    """
    Calculates the `drawdown <https://www.investopedia.com/terms/d/drawdown.asp>`_ series.

    This returns a series representing a drawdown.
    When the price is at all time highs, the drawdown
    is 0. However, when prices are below high water marks,
    the drawdown series = current / hwm - 1

    The max drawdown can be obtained by simply calling .min()
    on the result (since the drawdown series is negative)

    Method ignores all gaps of NaN's in the price series.

    Args:
        * prices (Series or DataFrame): Series of prices.

    """
    # make a copy so that we don't modify original data
    drawdown = prices.copy()

    # Fill NaN's with previous values
    drawdown = drawdown.fillna(method='ffill')

    # Ignore problems with NaN's in the beginning
    drawdown[np.isnan(drawdown)] = -np.Inf

    # Rolling maximum
    roll_max = np.maximum.accumulate(drawdown)
    drawdown = drawdown / roll_max - 1.
    return drawdown


def calc_max_drawdown(prices):
    """
    Calculates the max drawdown of a price series. If you want the
    actual drawdown series, please use to_drawdown_series.
    """
    return (prices / prices.expanding(min_periods=1).max()).min() - 1


def drawdown_details(drawdown, index_type=pd.DatetimeIndex):
    """
    Returns a data frame with start, end, days (duration) and
    drawdown for each drawdown in a drawdown series.

    .. note::

        days are actual calendar days, not trading days

    Args:
        * drawdown (pandas.Series): A drawdown Series
            (can be obtained w/ drawdown(prices).
    Returns:
        * pandas.DataFrame -- A data frame with the following
            columns: start, end, days, drawdown.

    """

    is_zero = drawdown == 0
    # find start dates (first day where dd is non-zero after a zero)
    start = ~is_zero & is_zero.shift(1)
    start = list(start[start == True].index)  # NOQA

    # find end dates (first day where dd is 0 after non-zero)
    end = is_zero & (~is_zero).shift(1)
    end = list(end[end == True].index)  # NOQA

    if len(start) is 0:
        return None

    # drawdown has no end (end period in dd)
    if len(end) is 0:
        end.append(drawdown.index[-1])

    # if the first drawdown start is larger than the first drawdown end it
    # means the drawdown series begins in a drawdown and therefore we must add
    # the first index to the start series
    if start[0] > end[0]:
        start.insert(0, drawdown.index[0])

    # if the last start is greater than the end then we must add the last index
    # to the end series since the drawdown series must finish with a drawdown
    if start[-1] > end[-1]:
        end.append(drawdown.index[-1])

    result = pd.DataFrame(
        columns=('Start', 'End', 'Length', 'drawdown'),
        index=range(0, len(start))
    )

    for i in range(0, len(start)):
        dd = drawdown[start[i]:end[i]].min()

        if index_type is pd.DatetimeIndex:
            result.iloc[i] = (start[i], end[i], (end[i] - start[i]).days, dd)
        else:
            result.iloc[i] = (start[i], end[i], (end[i] - start[i]), dd)

    return result


def calc_cagr(prices):
    """
    Calculates the `CAGR (compound annual growth rate) <https://www.investopedia.com/terms/c/cagr.asp>`_ for a given price series.

    Args:
        * prices (pandas.Series): A Series of prices.
    Returns:
        * float -- cagr.

    """
    start = prices.index[0]
    end = prices.index[-1]
    return (prices.iloc[-1] / prices.iloc[0]) ** (1 / year_frac(start, end)) - 1


def calc_risk_return_ratio(returns):
    """
    Calculates the return / risk ratio. Basically the
    `Sharpe ratio <https://www.investopedia.com/terms/s/sharperatio.asp>`_ without factoring in the `risk-free rate <https://www.investopedia.com/terms/r/risk-freerate.asp>`_.
    """
    return calc_sharpe(returns)


def calc_sharpe(returns, rf=0., nperiods=None, annualize=True):
    """
    Calculates the `Sharpe ratio <https://www.investopedia.com/terms/s/sharperatio.asp>`_ (see `Sharpe vs. Sortino <https://www.investopedia.com/ask/answers/010815/what-difference-between-sharpe-ratio-and-sortino-ratio.asp>`_).

    If rf is non-zero and a float, you must specify nperiods. In this case, rf is assumed
    to be expressed in yearly (annualized) terms.

    Args:
        * returns (Series, DataFrame): Input return series
        * rf (float, Series): `Risk-free rate <https://www.investopedia.com/terms/r/risk-freerate.asp>`_ expressed as a yearly (annualized) return or return series
        * nperiods (int): Frequency of returns (252 for daily, 12 for monthly,
            etc.)

    """
    if type(rf) is float and rf != 0 and nperiods is None:
        raise Exception('Must provide nperiods if rf != 0')

    er = returns.to_excess_returns(rf, nperiods=nperiods)
    std = np.std(returns, ddof=1)
    res = np.divide(er.mean(), std)

    if annualize:
        if nperiods is None:
            nperiods = 1
        return res * np.sqrt(nperiods)
    else:
        return res


def calc_information_ratio(returns, benchmark_returns):
    """
    Calculates the `Information ratio <https://www.investopedia.com/terms/i/informationratio.asp>`_ (or `from Wikipedia <http://en.wikipedia.org/wiki/Information_ratio>`_).
    """
    diff_rets = returns - benchmark_returns
    diff_std = np.std(diff_rets, ddof=1)

    if np.isnan(diff_std) or diff_std == 0:
        return 0.0

    return np.divide(diff_rets.mean(), diff_std)


def calc_prob_mom(returns, other_returns):
    """
    `Probabilistic momentum <http://cssanalytics.wordpress.com/2014/01/28/are-simple-momentum-strategies-too-dumb-introducing-probabilistic-momentum/>`_ (see `momentum investing <https://www.investopedia.com/terms/m/momentum_investing.asp>`_)

    Basically the "probability or confidence that one asset
    is going to outperform the other".

    Source:
        http://cssanalytics.wordpress.com/2014/01/28/are-simple-momentum-strategies-too-dumb-introducing-probabilistic-momentum/ # NOQA
    """
    return t.cdf(returns.calc_information_ratio(other_returns),
                 len(returns) - 1)


def calc_total_return(prices):
    """
    Calculates the total return of a series.

    last / first - 1
    """
    return (prices.iloc[-1] / prices.iloc[0]) - 1


def year_frac(start, end):
    """
    Similar to excel's yearfrac function. Returns
    a year fraction between two dates (i.e. 1.53 years).

    Approximation using the average number of seconds
    in a year.

    Args:
        * start (datetime): start date
        * end (datetime): end date

    """
    if start > end:
        raise ValueError('start cannot be larger than end')

    # obviously not perfect but good enough
    return (end - start).total_seconds() / (31557600)


def merge(*series):
    """
    Merge Series and/or DataFrames together.

    Returns a DataFrame.
    """
    dfs = []
    for s in series:
        if isinstance(s, pd.DataFrame):
            dfs.append(s)
        elif isinstance(s, pd.Series):
            tmpdf = pd.DataFrame({s.name: s})
            dfs.append(tmpdf)
        else:
            raise NotImplementedError('Unsupported merge type')

    return pd.concat(dfs, axis=1)


def drop_duplicate_cols(df):
    """
    Removes duplicate columns from a dataframe
    and keeps column w/ longest history
    """
    names = set(df.columns)
    for n in names:
        if len(df[n].shape) > 1:
            # get subset of df w/ colname n
            sub = df[n]
            # make unique colnames
            sub.columns = ['%s-%s' % (n, x) for x in range(sub.shape[1])]
            # get colname w/ max # of data
            keep = sub.count().idxmax()
            # drop all columns of name n from original df
            del df[n]
            # update original df w/ longest col with name n
            df[n] = sub[keep]

    return df


def to_monthly(series, method='ffill', how='end'):
    """
    Convenience method that wraps asfreq_actual
    with 'M' param (method='ffill', how='end').
    """
    return series.asfreq_actual('M', method=method, how=how)


def asfreq_actual(series, freq, method='ffill', how='end', normalize=False):
    """
    Similar to pandas' asfreq but keeps the actual dates.
    For example, if last data point in Jan is on the 29th,
    that date will be used instead of the 31st.
    """
    orig = series
    is_series = False
    if isinstance(series, pd.Series):
        is_series = True
        name = series.name if series.name else 'data'
        orig = pd.DataFrame({name: series})

    # add date column
    t = pd.concat([orig, pd.DataFrame({'dt': orig.index.values},
                                      index=orig.index.values)], axis=1)
    # fetch dates
    dts = t.asfreq(freq=freq, method=method, how=how,
                   normalize=normalize)['dt']

    res = orig.loc[dts.values]

    if is_series:
        return res[name]
    else:
        return res


def calc_inv_vol_weights(returns):
    """
    Calculates weights proportional to inverse volatility of each column.

    Returns weights that are inversely proportional to the column's
    volatility resulting in a set of portfolio weights where each position
    has the same level of volatility.

    Note, that assets with returns all equal to NaN or 0 are excluded from
    the portfolio (their weight is set to NaN).

    Returns:
        Series {col_name: weight}
    """
    # calc vols
    vol = np.divide(1., np.std(returns, ddof=1))
    vol[np.isinf(vol)] = np.NaN
    volsum = vol.sum()
    return np.divide(vol, volsum)


def calc_mean_var_weights(returns, weight_bounds=(0., 1.),
                          rf=0.,
                          covar_method='ledoit-wolf',
                          options=None):
    """
    Calculates the mean-variance weights given a DataFrame of returns.

    Args:
        * returns (DataFrame): Returns for multiple securities.
        * weight_bounds ((low, high)): Weigh limits for optimization.
        * rf (float): `Risk-free rate <https://www.investopedia.com/terms/r/risk-freerate.asp>`_ used in utility calculation
        * covar_method (str): Covariance matrix estimation method.
            Currently supported:
                - `ledoit-wolf <http://www.ledoit.net/honey.pdf>`_
                - standard
        * options (dict): options for minimizing, e.g. {'maxiter': 10000 }

    Returns:
        Series {col_name: weight}

    """
    def fitness(weights, exp_rets, covar, rf):
        # portfolio mean
        mean = sum(exp_rets * weights)
        # portfolio var
        var = np.dot(np.dot(weights, covar), weights)
        # utility - i.e. sharpe ratio
        util = (mean - rf) / np.sqrt(var)
        # negative because we want to maximize and optimizer
        # minimizes metric
        return -util

    n = len(returns.columns)

    # expected return defaults to mean return by default
    exp_rets = returns.mean()

    # calc covariance matrix
    if covar_method == 'ledoit-wolf':
        covar = sklearn.covariance.ledoit_wolf(returns)[0]
    elif covar_method == 'standard':
        covar = returns.cov()
    else:
        raise NotImplementedError('covar_method not implemented')

    weights = np.ones([n]) / n
    bounds = [weight_bounds for i in range(n)]
    # sum of weights must be equal to 1
    constraints = ({'type': 'eq', 'fun': lambda W: sum(W) - 1.})
    optimized = minimize(fitness, weights, (exp_rets, covar, rf),
                         method='SLSQP', constraints=constraints,
                         bounds=bounds, options=options)
    # check if success
    if not optimized.success:
        raise Exception(optimized.message)

    # return weight vector
    return pd.Series({returns.columns[i]: optimized.x[i] for i in range(n)})


def _erc_weights_ccd(x0,
                     cov,
                     b,
                     maximum_iterations,
                     tolerance):
    """
    Calculates the equal risk contribution / risk parity weights given
    a DataFrame of returns.

    Args:
        * x0 (np.array): Starting asset weights.
        * cov (np.array): covariance matrix.
        * b (np.array): Risk target weights.
        * maximum_iterations (int): Maximum iterations in iterative solutions.
        * tolerance (float): Tolerance level in iterative solutions.

    Returns:
        np.array {weight}

    Reference:
        Griveau-Billion, Theophile and Richard, Jean-Charles and Roncalli,
        Thierry, A Fast Algorithm for Computing High-Dimensional Risk Parity
        Portfolios (2013).
        Available at SSRN: https://ssrn.com/abstract=2325255

    """
    n = len(x0)
    x = x0.copy()
    var = np.diagonal(cov)
    ctr = cov.dot(x)
    sigma_x = np.sqrt(x.T.dot(ctr))

    for iteration in range(maximum_iterations):

        for i in range(n):
            alpha = var[i]
            beta = ctr[i] - x[i] * alpha
            gamma = -b[i] * sigma_x

            x_tilde = (-beta + np.sqrt(
                beta * beta - 4 * alpha * gamma)) / (2 * alpha)
            x_i = x[i]

            ctr = ctr - cov[i] * x_i + cov[i] * x_tilde
            sigma_x = sigma_x * sigma_x - 2 * x_i * cov[i].dot(
                x) + x_i * x_i * var[i]
            x[i] = x_tilde
            sigma_x = np.sqrt(sigma_x + 2 * x_tilde * cov[i].dot(
                x) - x_tilde * x_tilde * var[i])

        # check convergence
        if np.power((x - x0) / x.sum(), 2).sum() < tolerance:
            return x / x.sum()

        x0 = x.copy()

    # no solution found
    raise ValueError('No solution found after {0} iterations.'.format(
        maximum_iterations))


def calc_erc_weights(returns,
                     initial_weights=None,
                     risk_weights=None,
                     covar_method='ledoit-wolf',
                     risk_parity_method='ccd',
                     maximum_iterations=100,
                     tolerance=1E-8):
    """
    Calculates the equal risk contribution / risk parity weights given a
    DataFrame of returns.

    Args:
        * returns (DataFrame): Returns for multiple securities.
        * initial_weights (list): Starting asset weights [default inverse vol].
        * risk_weights (list): Risk target weights [default equal weight].
        * covar_method (str): Covariance matrix estimation method.
            Currently supported:
                - `ledoit-wolf <http://www.ledoit.net/honey.pdf>`_ [default]
                - standard
        * risk_parity_method (str): Risk parity estimation method.
            Currently supported:
                - ccd (cyclical coordinate descent)[default]
        * maximum_iterations (int): Maximum iterations in iterative solutions.
        * tolerance (float): Tolerance level in iterative solutions.

    Returns:
        Series {col_name: weight}

    """
    n = len(returns.columns)

    # calc covariance matrix
    if covar_method == 'ledoit-wolf':
        covar = sklearn.covariance.ledoit_wolf(returns)[0]
    elif covar_method == 'standard':
        covar = returns.cov().values
    else:
        raise NotImplementedError('covar_method not implemented')

    # initial weights (default to inverse vol)
    if initial_weights is None:
        inv_vol = 1. / np.sqrt(np.diagonal(covar))
        initial_weights = inv_vol / inv_vol.sum()

    # default to equal risk weight
    if risk_weights is None:
        risk_weights = np.ones(n) / n

    # calc risk parity weights matrix
    if risk_parity_method == 'ccd':
        # cyclical coordinate descent implementation
        erc_weights = _erc_weights_ccd(initial_weights,
                                       covar,
                                       risk_weights,
                                       maximum_iterations,
                                       tolerance)
    else:
        raise NotImplementedError('risk_parity_method not implemented')

    # return erc weights vector
    return pd.Series(erc_weights, index=returns.columns, name='erc')


def get_num_days_required(offset, period='d', perc_required=0.90):
    """
    Estimates the number of days required to assume that data is OK.

    Helper function used to determine if there are enough "good" data
    days over a given period.

    Args:
        * offset (DateOffset): Offset (lookback) period.
        * period (str): Period string.
        * perc_required (float): percentage of number of days
            expected required.

    """
    x = pd.to_datetime('2010-01-01')
    delta = x - (x - offset)
    # convert to 'trading days' - rough guestimate
    days = delta.days * 0.69

    if period == 'd':
        req = days * perc_required
    elif period == 'm':
        req = (days / 20) * perc_required
    elif period == 'y':
        req = (days / 252) * perc_required
    else:
        raise NotImplementedError(
            'period not supported. Supported periods are d, m, y')

    return req


def calc_clusters(returns, n=None, plot=False):
    """
    Calculates the clusters based on k-means
    clustering.

    Args:
        * returns (pd.DataFrame): DataFrame of returns
        * n (int): Specify # of clusters. If None, this
            will be automatically determined
        * plot (bool): Show plot?

    Returns:
        * dict with structure: {cluster# : [col names]}
    """
    # calculate correlation
    corr = returns.corr()

    # calculate dissimilarity matrix
    diss = 1 - corr

    # scale down to 2 dimensions using MDS
    # (multi-dimensional scaling) using the
    # dissimilarity matrix
    mds = sklearn.manifold.MDS(dissimilarity='precomputed')
    xy = mds.fit_transform(diss)

    def routine(k):
        # fit KMeans
        km = sklearn.cluster.KMeans(n_clusters=k)
        km_fit = km.fit(xy)
        labels = km_fit.labels_
        centers = km_fit.cluster_centers_

        # get {ticker: label} mappings
        mappings = dict(zip(returns.columns, labels))

        # print % of var explained
        totss = 0
        withinss = 0
        # column average fot totss
        avg = np.array([np.mean(xy[:, 0]), np.mean(xy[:, 1])])
        for idx, lbl in enumerate(labels):
            withinss += sum((xy[idx] - centers[lbl]) ** 2)
            totss += sum((xy[idx] - avg) ** 2)
        pvar_expl = 1.0 - withinss / totss

        return mappings, pvar_expl, labels

    if n:
        result = routine(n)
    else:
        n = len(returns.columns)
        n1 = int(np.ceil(n * 0.6666666666))
        for i in range(2, n1 + 1):
            result = routine(i)
            if result[1] > 0.9:
                break

    if plot:
        fig, ax = plt.subplots()
        ax.scatter(xy[:, 0], xy[:, 1], c=result[2], s=90)
        for i, txt in enumerate(returns.columns):
            ax.annotate(txt, (xy[i, 0], xy[i, 1]), size=14)

    # sanitize return value
    tmp = result[0]
    # map as such {cluster: [list of tickers], cluster2: [...]}
    inv_map = {}
    for k, v in iteritems(tmp):
        inv_map[v] = inv_map.get(v, [])
        inv_map[v].append(k)

    return inv_map


def calc_ftca(returns, threshold=0.5):
    """
    Implementation of David Varadi's `Fast Threshold Clustering Algorithm (FTCA) <http://cssanalytics.wordpress.com/2013/11/26/fast-threshold-clustering-algorithm-ftca/>`_.

    http://cssanalytics.wordpress.com/2013/11/26/fast-threshold-clustering-algorithm-ftca/  # NOQA

    More stable than k-means for clustering purposes.
    If you want more clusters, use a higher threshold.

    Args:
        * returns - expects a pandas dataframe of returns where
            each column is the name of a given security.
        * threshold (float): Threshold parameter - use higher value
            for more clusters. Basically controls how similar
            (correlated) series have to be.
    Returns:
        dict of cluster name (a number) and list of securities in cluster

    """
    # cluster index (name)
    i = 0
    # correlation matrix
    corr = returns.corr()
    # remaining securities to cluster
    remain = list(corr.index.copy())
    n = len(remain)
    res = {}

    while n > 0:
        # if only one left then create cluster and finish
        if n == 1:
            i += 1
            res[i] = remain
            n = 0
        # if not then we have some work to do
        else:
            # filter down correlation matrix to current remain
            cur_corr = corr[remain].loc[remain]
            # get mean correlations, ordered
            mc = cur_corr.mean().sort_values()
            # get lowest and highest mean correlation
            low = mc.index[0]
            high = mc.index[-1]

            # case if corr(high,low) > threshold
            if corr[high][low] > threshold:
                i += 1

                # new cluster for high and low
                res[i] = [low, high]
                remain.remove(low)
                remain.remove(high)

                rmv = []
                for x in remain:
                    avg_corr = (corr[x][high] + corr[x][low]) / 2.0
                    if avg_corr > threshold:
                        res[i].append(x)
                        rmv.append(x)
                [remain.remove(x) for x in rmv]

                n = len(remain)

            # otherwise we are creating two clusters - one for high
            # and one for low
            else:
                # add cluster with HC
                i += 1
                res[i] = [high]
                remain.remove(high)
                remain.remove(low)

                rmv = []
                for x in remain:
                    if corr[x][high] > threshold:
                        res[i].append(x)
                        rmv.append(x)
                [remain.remove(x) for x in rmv]

                i += 1
                res[i] = [low]

                rmv = []
                for x in remain:
                    if corr[x][low] > threshold:
                        res[i].append(x)
                        rmv.append(x)
                [remain.remove(x) for x in rmv]

                n = len(remain)

    return res


def limit_weights(weights, limit=0.1):
    """
    Limits weights and redistributes excedent amount
    proportionally.

    ex:
        - weights are {a: 0.7, b: 0.2, c: 0.1}
        - call with limit=0.5
        - excess 0.2 in a is ditributed to b and c
            proportionally.
            - result is {a: 0.5, b: 0.33, c: 0.167}

    Args:
        * weights (Series): A series describing the weights
        * limit (float): Maximum weight allowed
    """
    if 1.0 / limit > len(weights):
        raise ValueError('invalid limit -> 1 / limit must be <= len(weights)')

    if isinstance(weights, dict):
        weights = pd.Series(weights)

    if np.round(weights.sum(), 1) != 1.0:
        raise ValueError('Expecting weights (that sum to 1) - sum is %s'
                         % weights.sum())

    res = np.round(weights.copy(), 4)
    to_rebalance = (res[res > limit] - limit).sum()

    ok = res[res < limit]
    ok += (ok / ok.sum()) * to_rebalance

    res[res > limit] = limit
    res[res < limit] = ok

    if any(x > limit for x in res):
        return limit_weights(res, limit=limit)

    return res


def random_weights(n, bounds=(0., 1.), total=1.0):
    """
    Generate pseudo-random weights.

    Returns a list of random weights that is of length
    n, where each weight is in the range bounds, and
    where the weights sum up to total.

    Useful for creating random portfolios when benchmarking.

    Args:
        * n (int): number of random weights
        * bounds ((low, high)): bounds for each weight
        * total (float): total sum of the weights

    """
    low = bounds[0]
    high = bounds[1]

    if high < low:
        raise ValueError('Higher bound must be greater or '
                         'equal to lower bound')

    if n * high < total or n * low > total:
        raise ValueError('solution not possible with given n and bounds')

    w = [0] * n
    tgt = -float(total)

    for i in range(n):
        rn = n - i - 1
        rhigh = rn * high
        rlow = rn * low

        lowb = max(-rhigh - tgt, low)
        highb = min(-rlow - tgt, high)

        rw = random.uniform(lowb, highb)
        w[i] = rw

        tgt += rw

    random.shuffle(w)
    return w


def plot_heatmap(data, title='Heatmap', show_legend=True,
                 show_labels=True, label_fmt='.2f',
                 vmin=None, vmax=None,
                 figsize=None, label_color='w',
                 cmap='RdBu', **kwargs):
    """
    Plot a heatmap using matplotlib's pcolor.

    Args:
        * data (DataFrame): DataFrame to plot. Usually small matrix (ex.
            correlation matrix).
        * title (string): Plot title
        * show_legend (bool): Show color legend
        * show_labels (bool): Show value labels
        * label_fmt (str): Label format string
        * vmin (float): Min value for scale
        * vmax (float): Max value for scale
        * cmap (string): Color map
        * kwargs: Passed to matplotlib's pcolor

    """
    fig, ax = plt.subplots(figsize=figsize)

    heatmap = ax.pcolor(data, vmin=vmin, vmax=vmax, cmap=cmap)
    # for some reason heatmap has the y values backwards....
    ax.invert_yaxis()

    if title is not None:
        plt.title(title)

    if show_legend:
        fig.colorbar(heatmap)

    if show_labels:
        vals = data.values
        for x in range(data.shape[0]):
            for y in range(data.shape[1]):
                plt.text(x + 0.5, y + 0.5, format(vals[y, x], label_fmt),
                         horizontalalignment='center',
                         verticalalignment='center',
                         color=label_color)

    plt.yticks(np.arange(0.5, len(data.index), 1), data.index)
    plt.xticks(np.arange(0.5, len(data.columns), 1), data.columns)

    return plt


def plot_corr_heatmap(data, **kwargs):
    """
    Plots the correlation heatmap for a given DataFrame.
    """
    return plot_heatmap(data.corr(), vmin=-1, vmax=1, **kwargs)


def rollapply(data, window, fn):
    """
    Apply a function fn over a rolling window of size window.

    Args:
        * data (Series or DataFrame): Series or DataFrame
        * window (int): Window size
        * fn (function): Function to apply over the rolling window.
            For a series, the return value is expected to be a single
            number. For a DataFrame, it shuold return a new row.

    Returns:
        * Object of same dimensions as data
    """
    res = data.copy()
    res[:] = np.nan
    n = len(data)

    if window > n:
        return res

    for i in range(window - 1, n):
        res.iloc[i] = fn(data.iloc[i - window + 1:i + 1])

    return res


def _winsorize_wrapper(x, limits):
    """
    Wraps scipy winsorize function to drop na's
    """
    if isinstance(x, pd.Series):
        if x.count() == 0:
            return x

        notnanx = ~np.isnan(x)
        x[notnanx] = scipy.stats.mstats.winsorize(x[notnanx],
                                                  limits=limits)
        return x
    else:
        return scipy.stats.mstats.winsorize(x, limits=limits)


def winsorize(x, axis=0, limits=0.01):
    """
    `Winsorize <https://en.wikipedia.org/wiki/Winsorizing>`_ values based on limits
    """
    # operate on copy
    x = x.copy()

    if isinstance(x, pd.DataFrame):
        return x.apply(_winsorize_wrapper, axis=axis, args=(limits, ))
    else:
        return pd.Series(_winsorize_wrapper(x, limits).values,
                         index=x.index)


def rescale(x, min=0., max=1., axis=0):
    """
    Rescale values to fit a certain range [min, max]
    """
    def innerfn(x, min, max):
        return np.interp(x, [np.min(x), np.max(x)], [min, max])

    if isinstance(x, pd.DataFrame):
        return x.apply(innerfn, axis=axis, args=(min, max,))
    else:
        return pd.Series(innerfn(x, min, max), index=x.index)


def annualize(returns, durations, one_year=365.):
    """
    Annualize returns using their respective durations.

    Formula used is:
        (1 + returns) ** (1 / (durations / one_year)) - 1

    """
    return np.power(1. + returns, 1. / (durations / one_year)) - 1.


def deannualize(returns, nperiods):
    """
    Convert return expressed in annual terms on a different basis.

    Args:
        * returns (float, Series, DataFrame): Return(s)
        * nperiods (int): Target basis, typically 252 for daily, 12 for
            monthly, etc.

    """
    return np.power(1 + returns, 1. / nperiods) - 1.


def calc_sortino_ratio(returns, rf=0., nperiods=None, annualize=True):
    """
    Calculates the `Sortino ratio <https://www.investopedia.com/terms/s/sortinoratio.asp>`_ given a series of returns (see `Sharpe vs. Sortino <https://www.investopedia.com/ask/answers/010815/what-difference-between-sharpe-ratio-and-sortino-ratio.asp>`_).

    Args:
        * returns (Series or DataFrame): Returns
        * rf (float, Series): `Risk-free rate <https://www.investopedia.com/terms/r/risk-freerate.asp>`_ expressed in yearly (annualized) terms or return series.
        * nperiods (int): Number of periods used for annualization. Must be
            provided if rf is non-zero and rf is not a price series

    """
    if type(rf) is float and rf != 0 and nperiods is None:
        raise Exception('nperiods must be set if rf != 0 and rf is not a price series')

    er = returns.to_excess_returns(rf, nperiods=nperiods)

    negative_returns = np.minimum(returns[1:], 0.)
    std = np.std(negative_returns, ddof=1)
    res = np.divide(er.mean(), std)

    if annualize:
        if nperiods is None:
            nperiods = 1
        return res * np.sqrt(nperiods)

    return res


def to_excess_returns(returns, rf, nperiods=None):
    """
    Given a series of returns, it will return the excess returns over rf.

    Args:
        * returns (Series, DataFrame): Returns
        * rf (float, Series): `Risk-Free rate(s) <https://www.investopedia.com/terms/r/risk-freerate.asp>`_ expressed in annualized term or return series
        * nperiods (int): Optional. If provided, will convert rf to different
            frequency using deannualize only if rf is a float
    Returns:
        * excess_returns (Series, DataFrame): Returns - rf

    """
    if type(rf) is float and nperiods is not None:
        _rf = deannualize(rf, nperiods)
    else:
        _rf = rf

    return returns - _rf


def calc_calmar_ratio(prices):
    """
    Calculates the `Calmar ratio <https://www.investopedia.com/terms/c/calmarratio.asp>`_ given a series of prices

    Args:
        * prices (Series, DataFrame): Price series

    """
    return np.divide(prices.calc_cagr(), abs(prices.calc_max_drawdown()))


def to_ulcer_index(prices):
    """
    Converts from prices -> `Ulcer index <https://www.investopedia.com/terms/u/ulcerindex.asp>`_

    See https://en.wikipedia.org/wiki/Ulcer_index

    Args:
        * prices (Series, DataFrame): Prices

    """
    dd = prices.to_drawdown_series()
    return np.divide(np.sqrt(np.sum(np.power(dd, 2))), dd.count())


def to_ulcer_performance_index(prices, rf=0., nperiods=None):
    """
    Converts from prices -> `ulcer performance index <https://www.investopedia.com/terms/u/ulcerindex.asp>`_.

    See https://en.wikipedia.org/wiki/Ulcer_index

    Args:
        * prices (Series, DataFrame): Prices
        * rf (float, Series): `Risk-free rate of return <https://www.investopedia.com/terms/r/risk-freerate.asp>`_. Assumed to be expressed in
            yearly (annualized) terms or return series
        * nperiods (int): Used to deannualize rf if rf is provided (non-zero)

    """
    if type(rf) is float and rf != 0 and nperiods is None:
        raise Exception('nperiods must be set if rf != 0 and rf is not a price series')

    er = prices.to_returns().to_excess_returns(rf, nperiods=nperiods)

    return np.divide(er.mean(), prices.to_ulcer_index())


def resample_returns(
        returns,
        func,
        seed=0,
        num_trials=100
):
    """
    Resample the returns and calculate any statistic on every new sample.

    https://en.wikipedia.org/wiki/Resampling_(statistics)

    :param returns (Series, DataFrame): Returns
    :param func: Given the resampled returns calculate a statistic
    :param seed: Seed for random number generator
    :param num_trials: Number of times to resample and run the experiment
    :return: Series of resampled statistics
    """

    # stats = []
    if type(returns) is pd.Series:
        stats = pd.Series(index=range(num_trials))
    elif type(returns) is pd.DataFrame:
        stats = pd.DataFrame(
            index=range(num_trials),
            columns=returns.columns
        )
    else:
        raise(TypeError("returns needs to be a Series or DataFrame!"))

    n = returns.shape[0]
    for i in range(num_trials):
        random_indices = resample(returns.index, n_samples=n, random_state=seed + i)
        stats.loc[i] = func(returns.loc[random_indices])

    return stats


def extend_pandas():
    """
    Extends pandas' PandasObject (Series, Series,
    DataFrame) with some functions defined in this file.

    This facilitates common functional composition used in quant
    finance.

    Ex:
        prices.to_returns().dropna().calc_clusters()
        (where prices would be a DataFrame)
    """
    PandasObject.to_returns = to_returns
    PandasObject.to_log_returns = to_log_returns
    PandasObject.to_price_index = to_price_index
    PandasObject.rebase = rebase
    PandasObject.calc_perf_stats = calc_perf_stats
    PandasObject.to_drawdown_series = to_drawdown_series
    PandasObject.calc_max_drawdown = calc_max_drawdown
    PandasObject.calc_cagr = calc_cagr
    PandasObject.calc_total_return = calc_total_return
    PandasObject.as_percent = utils.as_percent
    PandasObject.as_format = utils.as_format
    PandasObject.to_monthly = to_monthly
    PandasObject.asfreq_actual = asfreq_actual
    PandasObject.drop_duplicate_cols = drop_duplicate_cols
    PandasObject.calc_information_ratio = calc_information_ratio
    PandasObject.calc_prob_mom = calc_prob_mom
    PandasObject.calc_risk_return_ratio = calc_risk_return_ratio
    PandasObject.calc_erc_weights = calc_erc_weights
    PandasObject.calc_inv_vol_weights = calc_inv_vol_weights
    PandasObject.calc_mean_var_weights = calc_mean_var_weights
    PandasObject.calc_clusters = calc_clusters
    PandasObject.calc_ftca = calc_ftca
    PandasObject.calc_stats = calc_stats
    PandasObject.plot_heatmap = plot_heatmap
    PandasObject.plot_corr_heatmap = plot_corr_heatmap
    PandasObject.rollapply = rollapply
    PandasObject.winsorize = winsorize
    PandasObject.rescale = rescale
    PandasObject.calc_sortino_ratio = calc_sortino_ratio
    PandasObject.calc_calmar_ratio = calc_calmar_ratio
    PandasObject.calc_sharpe = calc_sharpe
    PandasObject.to_excess_returns = to_excess_returns
    PandasObject.to_ulcer_index = to_ulcer_index
    PandasObject.to_ulcer_performance_index = to_ulcer_performance_index<|MERGE_RESOLUTION|>--- conflicted
+++ resolved
@@ -189,21 +189,6 @@
         if len(r) < 2:
             return
 
-<<<<<<< HEAD
-        self.daily_mean = r.mean() * 252
-        self.daily_vol = np.std(r, ddof=1) * np.sqrt(252)
-
-        if type(self.rf) is float:
-            _rf_daily_price_returns = self.rf
-        # rf is a price series
-        else:
-            _rf_daily_price_returns = self.rf.to_returns()
-
-        self.daily_sharpe = r.calc_sharpe(rf=_rf_daily_price_returns, nperiods=252)
-        self.daily_sortino = calc_sortino_ratio(r, rf=_rf_daily_price_returns, nperiods=252)
-        self.best_day = r.max()
-        self.worst_day = r.min()
-=======
         # Will calculate daily figures only if the input data has at least daily frequency or higher (e.g hourly)
         # Rather < 2 days than <= 1 days in case of data taken at different hours of the days
         if r.index.to_series().diff().min() < pd.Timedelta('2 days'):
@@ -221,7 +206,6 @@
 
             self.best_day = r.max()
             self.worst_day = r.min()
->>>>>>> a814bf63
 
         self.total_return = obj[-1] / obj[0] - 1
         # save ytd as total_return for now - if we get to real ytd
@@ -256,136 +240,6 @@
         if len(mr) < 2:
             return
 
-<<<<<<< HEAD
-        self.monthly_mean = mr.mean() * 12
-        self.monthly_vol = np.std(mr, ddof=1) * np.sqrt(12)
-
-        if type(self.rf) is float:
-            _rf_monthly_price_returns = self.rf
-        # rf is a price series
-        else:
-            _rf_monthly_price_returns = self.rf.resample('M').last().to_returns()
-        
-        self.monthly_sharpe = mr.calc_sharpe(rf=_rf_monthly_price_returns, nperiods=12)
-        self.monthly_sortino = calc_sortino_ratio(mr, rf=_rf_monthly_price_returns, nperiods=12)
-        self.best_month = mr.max()
-        self.worst_month = mr.min()
-
-        # -2 because p[-1] will be mp[-1]
-        self.mtd = dp[-1] / mp[-2] - 1
-
-        # -1 here to account for first return that will be nan
-        self.pos_month_perc = len(mr[mr > 0]) / float(len(mr) - 1)
-        self.avg_up_month = mr[mr > 0].mean()
-        self.avg_down_month = mr[mr <= 0].mean()
-
-        # return_table
-        for idx in mr.index:
-            if idx.year not in self.return_table:
-                self.return_table[idx.year] = {1: 0, 2: 0, 3: 0,
-                                               4: 0, 5: 0, 6: 0,
-                                               7: 0, 8: 0, 9: 0,
-                                               10: 0, 11: 0, 12: 0}
-            if not np.isnan(mr[idx]):
-                self.return_table[idx.year][idx.month] = mr[idx]
-        # add first month
-        fidx = mr.index[0]
-        try:
-            self.return_table[fidx.year][fidx.month] = float(mp[0]) / dp[0] - 1
-        except ZeroDivisionError:
-            self.return_table[fidx.year][fidx.month] = 0
-        # calculate the YTD values
-        for idx in self.return_table:
-            arr = np.array(listvalues(self.return_table[idx]))
-            self.return_table[idx][13] = np.prod(arr + 1) - 1
-
-        if len(mr) < 3:
-            return
-
-        denom = dp[:dp.index[-1] - pd.DateOffset(months=3)]
-        if len(denom) > 0:
-            self.three_month = dp[-1] / denom[-1] - 1
-
-        if len(mr) < 4:
-            return
-
-        self.monthly_skew = mr.skew()
-
-        # if all zero/nan kurt fails division by zero
-        if len(mr[(~np.isnan(mr)) & (mr != 0)]) > 0:
-            self.monthly_kurt = mr.kurt()
-
-        if len(mr) < 6:
-            return
-
-        denom = dp[:dp.index[-1] - pd.DateOffset(months=6)]
-        if len(denom) > 0:
-            self.six_month = dp[-1] / denom[-1] - 1
-
-        self.yearly_returns = self.yearly_prices.to_returns()
-        yr = self.yearly_returns
-
-        if len(yr) < 2:
-            return
-
-        self.ytd = dp[-1] / yp[-2] - 1
-
-        denom = dp[:dp.index[-1] - pd.DateOffset(years=1)]
-        if len(denom) > 0:
-            self.one_year = dp[-1] / denom[-1] - 1
-
-        self.yearly_mean = yr.mean()
-        self.yearly_vol = np.std(yr, ddof=1)
-
-        if type(self.rf) is float:
-            _rf_yearly_price_returns = self.rf
-        # rf is a price series
-        else:
-            _rf_yearly_price_returns = self.rf.resample('A').last().to_returns()
-
-        if self.yearly_vol > 0:
-            self.yearly_sharpe = yr.calc_sharpe(rf=_rf_yearly_price_returns, nperiods=1)
-        self.yearly_sortino = calc_sortino_ratio(yr, rf=_rf_yearly_price_returns, nperiods=1)
-
-        self.best_year = yr.max()
-        self.worst_year = yr.min()
-
-        # -1 here to account for first return that will be nan
-        self.win_year_perc = len(yr[yr > 0]) / float(len(yr) - 1)
-
-        # need at least 1 year of monthly returns
-        if mr.size > 11:
-            tot = 0
-            win = 0
-            for i in range(11, len(mr)):
-                tot += 1
-                if mp[i] / mp[i - 11] > 1:
-                    win += 1
-            self.twelve_month_win_perc = float(win) / tot
-
-        if len(yr) < 3:
-            return
-
-        # annualize stat for over 1 year
-        self.three_year = calc_cagr(dp[dp.index[-1] - pd.DateOffset(years=3):])
-
-        if len(yr) < 4:
-            return
-
-        self.yearly_skew = yr.skew()
-
-        # if all zero/nan kurt fails division by zero
-        if len(yr[(~np.isnan(yr)) & (yr != 0)]) > 0:
-            self.yearly_kurt = yr.kurt()
-
-        if len(yr) < 5:
-            return
-        self.five_year = calc_cagr(dp[dp.index[-1] - pd.DateOffset(years=5):])
-
-        if len(yr) < 10:
-            return
-        self.ten_year = calc_cagr(dp[dp.index[-1] - pd.DateOffset(years=10):])
-=======
         # Will calculate monthly figures only if the input data has at least monthly frequency or higher (e.g daily)
         # Rather < 32 days than <= 31 days in case of data taken at different hours of the days
         if r.index.to_series().diff().min() < pd.Timedelta('32 days'):
@@ -528,7 +382,6 @@
             if len(yr) < 10:
                 return
             self.ten_year = calc_cagr(dp[dp.index[-1] - pd.DateOffset(years=10):])
->>>>>>> a814bf63
 
         return
 
