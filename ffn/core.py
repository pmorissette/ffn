from __future__ import print_function

import random

import numpy as np
import pandas as pd
import scipy.stats
import sklearn.cluster
import sklearn.covariance
import sklearn.manifold
from future.utils import iteritems, listvalues
from pandas.core.base import PandasObject
from scipy.optimize import minimize
from scipy.stats import t
<<<<<<< HEAD
from sklearn.utils import resample
from tabulate import tabulate

from . import utils
from .utils import fmtn, fmtp, fmtpn, get_freq_name
=======
>>>>>>> 8e73e643

try:
    import prettyplotlib  # NOQA
except ImportError:
    pass

# avoid pyplot import failure in headless environment
import os

import matplotlib

if 'DISPLAY' not in os.environ:
    if matplotlib.__version__ > '2.':
        matplotlib.use('agg', force=False)
    else:
        matplotlib.use('agg', warn=False)

from matplotlib import pyplot as plt  # noqa


class PerformanceStats(object):
    """
    PerformanceStats is a convenience class used for the performance
    evaluation of a price series. It contains various helper functions
    to help with plotting and contains a large amount of descriptive
    statistics.

    Args:
        * prices (Series): A price series.
        * rf (float, Series): `Risk-free rate <https://www.investopedia.com/terms/r/risk-freerate.asp>`_ used in various calculation. Should be
            expressed as a yearly (annualized) return if it is a float. Otherwise
            rf should be a price series.

    Attributes:
        * name (str): Name, derived from price series name
        * return_table (DataFrame): A table of monthly returns with
            YTD figures as well.
        * lookback_returns (Series): Returns for different
            lookback periods (1m, 3m, 6m, ytd...)
        * stats (Series): A series that contains all the stats

    """

    def __init__(self, prices, rf=0.):
        super(PerformanceStats, self).__init__()
        self.prices = prices
        self.name = self.prices.name
        self._start = self.prices.index[0]
        self._end = self.prices.index[-1]

        self.rf = rf

        self._update(self.prices)

    def set_riskfree_rate(self, rf):

        """
        Set annual risk-free rate property and calculate properly annualized
        monthly and daily rates. Then performance stats are recalculated.
        Affects only this instance of the PerformanceStats.

        Args:
            * rf (float): Annual `risk-free rate <https://www.investopedia.com/terms/r/risk-freerate.asp>`_
        """
        self.rf = rf

        # Note, that we recalculate everything.
        self._update(self.prices)

    def _update(self, obj):
        # calc
        self._calculate(obj)

        # update derived structure
        # return table as dataframe for easier manipulation
        self.return_table = pd.DataFrame(self.return_table).T
        # name columns
        if len(self.return_table.columns) == 13:
            self.return_table.columns = ['Jan', 'Feb', 'Mar', 'Apr', 'May',
                                         'Jun', 'Jul', 'Aug', 'Sep', 'Oct',
                                         'Nov', 'Dec', 'YTD']

        self.lookback_returns = pd.Series(
            [self.mtd, self.three_month, self.six_month, self.ytd,
             self.one_year, self.three_year, self.five_year,
             self.ten_year, self.cagr],
            ['mtd', '3m', '6m', 'ytd', '1y', '3y', '5y', '10y', 'incep'])
        self.lookback_returns.name = self.name

        self.stats = self._create_stats_series()

    def _calculate(self, obj):
        # default values
        self.daily_mean = np.nan
        self.daily_vol = np.nan
        self.daily_sharpe = np.nan
        self.daily_sortino = np.nan
        self.best_day = np.nan
        self.worst_day = np.nan
        self.total_return = np.nan
        self.cagr = np.nan
        self.incep = np.nan
        self.drawdown = np.nan
        self.max_drawdown = np.nan
        self.drawdown_details = np.nan
        self.daily_skew = np.nan
        self.daily_kurt = np.nan
        self.monthly_returns = np.nan
        self.avg_drawdown = np.nan
        self.avg_drawdown_days = np.nan
        self.monthly_mean = np.nan
        self.monthly_vol = np.nan
        self.monthly_sharpe = np.nan
        self.monthly_sortino = np.nan
        self.best_month = np.nan
        self.worst_month = np.nan
        self.mtd = np.nan
        self.three_month = np.nan
        self.pos_month_perc = np.nan
        self.avg_up_month = np.nan
        self.avg_down_month = np.nan
        self.monthly_skew = np.nan
        self.monthly_kurt = np.nan
        self.six_month = np.nan
        self.yearly_returns = np.nan
        self.ytd = np.nan
        self.one_year = np.nan
        self.yearly_mean = np.nan
        self.yearly_vol = np.nan
        self.yearly_sharpe = np.nan
        self.yearly_sortino = np.nan
        self.best_year = np.nan
        self.worst_year = np.nan
        self.three_year = np.nan
        self.win_year_perc = np.nan
        self.twelve_month_win_perc = np.nan
        self.yearly_skew = np.nan
        self.yearly_kurt = np.nan
        self.five_year = np.nan
        self.ten_year = np.nan
        self.calmar = np.nan

        self.return_table = {}
        # end default values

        if len(obj) is 0:
            return

        self.start = obj.index[0]
        self.end = obj.index[-1]

        # save daily prices for future use
        self.daily_prices = obj.resample('D').last()
        # resample('D') imputes na values for any day that didn't have a price
        #  .dropna() removes the na values but also implies that the original
        #  price series didn't have any na values
        #  if months or years are missing then we will need .dropna() too
        self.daily_prices = self.daily_prices.dropna()
        # M = month end frequency
        self.monthly_prices = obj.resample('M').last()  # .dropna()
        # A == year end frequency
        self.yearly_prices = obj.resample('A').last()  # .dropna()

        # let's save some typing
        dp = self.daily_prices
        mp = self.monthly_prices
        yp = self.yearly_prices

        if len(dp) == 1:
            return

        # stats using daily data
        self.returns = dp.to_returns()
        self.log_returns = dp.to_log_returns()
        r = self.returns

        if len(r) < 2:
            return

        # Will calculate daily figures only if the input data has at least daily frequency or higher (e.g hourly)
        # Rather < 2 days than <= 1 days in case of data taken at different hours of the days
        if r.index.to_series().diff().min() < pd.Timedelta('2 days'):
            self.daily_mean = r.mean() * 252
            self.daily_vol = np.std(r, ddof=1) * np.sqrt(252)

            # if type(self.rf) is float:
            if isinstance(self.rf, float):
                self.daily_sharpe = r.calc_sharpe(rf=self.rf, nperiods=252)
                self.daily_sortino = calc_sortino_ratio(r, rf=self.rf, nperiods=252)
            # rf is a price series
            else:
                _rf_daily_price_returns = self.rf.to_returns()
                self.daily_sharpe = r.calc_sharpe(rf=_rf_daily_price_returns, nperiods=252)
                self.daily_sortino = calc_sortino_ratio(r, rf=_rf_daily_price_returns, nperiods=252)

            self.best_day = r.max()
            self.worst_day = r.min()

        self.total_return = obj[-1] / obj[0] - 1
        # save ytd as total_return for now - if we get to real ytd
        # then it will get updated
        self.ytd = self.total_return
        self.cagr = calc_cagr(dp)
        self.incep = self.cagr

        self.drawdown = dp.to_drawdown_series()
        self.max_drawdown = self.drawdown.min()
        self.drawdown_details = drawdown_details(self.drawdown)
        if self.drawdown_details is not None:
            self.avg_drawdown = self.drawdown_details['drawdown'].mean()
            self.avg_drawdown_days = self.drawdown_details['Length'].mean()

        self.calmar = np.divide(self.cagr, np.abs(self.max_drawdown))

        if len(r) < 4:
            return

        if r.index.to_series().diff().min() <= pd.Timedelta('2 days'):
            self.daily_skew = r.skew()

            # if all zero/nan kurt fails division by zero
            if len(r[(~np.isnan(r)) & (r != 0)]) > 0:
                self.daily_kurt = r.kurt()

        # stats using monthly data
        self.monthly_returns = self.monthly_prices.to_returns()
        mr = self.monthly_returns

        if len(mr) < 2:
            return

        # Will calculate monthly figures only if the input data has at least monthly frequency or higher (e.g daily)
        # Rather < 32 days than <= 31 days in case of data taken at different hours of the days
        if r.index.to_series().diff().min() < pd.Timedelta('32 days'):
            self.monthly_mean = mr.mean() * 12
            self.monthly_vol = np.std(mr, ddof=1) * np.sqrt(12)

            if type(self.rf) is float:
                self.monthly_sharpe = mr.calc_sharpe(rf=self.rf, nperiods=12)
                self.monthly_sortino = calc_sortino_ratio(mr, rf=self.rf, nperiods=12)
            # rf is a price series
            else:
                _rf_monthly_price_returns = self.rf.resample('M').last().to_returns()
                self.monthly_sharpe = mr.calc_sharpe(rf=_rf_monthly_price_returns, nperiods=12)
                self.monthly_sortino = calc_sortino_ratio(mr, rf=_rf_monthly_price_returns, nperiods=12)
            self.best_month = mr.max()
            self.worst_month = mr.min()

            # -2 because p[-1] will be mp[-1]
            self.mtd = dp[-1] / mp[-2] - 1

            # -1 here to account for first return that will be nan
            self.pos_month_perc = len(mr[mr > 0]) / float(len(mr) - 1)
            self.avg_up_month = mr[mr > 0].mean()
            self.avg_down_month = mr[mr <= 0].mean()

            # return_table
            for idx in mr.index:
                if idx.year not in self.return_table:
                    self.return_table[idx.year] = {1: 0, 2: 0, 3: 0,
                                                   4: 0, 5: 0, 6: 0,
                                                   7: 0, 8: 0, 9: 0,
                                                   10: 0, 11: 0, 12: 0}
                if not np.isnan(mr[idx]):
                    self.return_table[idx.year][idx.month] = mr[idx]
            # add first month
            fidx = mr.index[0]
            try:
                self.return_table[fidx.year][fidx.month] = float(mp[0]) / dp[0] - 1
            except ZeroDivisionError:
                self.return_table[fidx.year][fidx.month] = 0
            # calculate the YTD values
            for idx in self.return_table:
                arr = np.array(listvalues(self.return_table[idx]))
                self.return_table[idx][13] = np.prod(arr + 1) - 1

        if r.index.to_series().diff().min() < pd.Timedelta('93 days'):
            if len(mr) < 3:
                return

            denom = dp[:dp.index[-1] - pd.DateOffset(months=3)]
            if len(denom) > 0:
                self.three_month = dp[-1] / denom[-1] - 1

        if r.index.to_series().diff().min() < pd.Timedelta('32 days'):
            if len(mr) < 4:
                return

            self.monthly_skew = mr.skew()

            # if all zero/nan kurt fails division by zero
            if len(mr[(~np.isnan(mr)) & (mr != 0)]) > 0:
                self.monthly_kurt = mr.kurt()

        if r.index.to_series().diff().min() < pd.Timedelta('185 days'):
            if len(mr) < 6:
                return

            denom = dp[:dp.index[-1] - pd.DateOffset(months=6)]
            if len(denom) > 0:
                self.six_month = dp[-1] / denom[-1] - 1

        # Will calculate yearly figures only if the input data has at least yearly frequency or higher (e.g monthly)
        # Rather < 367 days than <= 366 days in case of data taken at different hours of the days
        if r.index.to_series().diff().min() < pd.Timedelta('367 days'):
            self.yearly_returns = self.yearly_prices.to_returns()
            yr = self.yearly_returns

            if len(yr) < 2:
                return

            self.ytd = dp[-1] / yp[-2] - 1

            denom = dp[:dp.index[-1] - pd.DateOffset(years=1)]
            if len(denom) > 0:
                self.one_year = dp[-1] / denom[-1] - 1

            self.yearly_mean = yr.mean()
            self.yearly_vol = np.std(yr, ddof=1)

            # if type(self.rf) is float:
            if isinstance(self.rf, float):
                if self.yearly_vol > 0:
                    self.yearly_sharpe = yr.calc_sharpe(rf=self.rf, nperiods=1)
                self.yearly_sortino = calc_sortino_ratio(yr, rf=self.rf, nperiods=1)
            # rf is a price series
            else:
                _rf_yearly_price_returns = self.rf.resample('A').last().to_returns()
                if self.yearly_vol > 0:
                    self.yearly_sharpe = yr.calc_sharpe(rf=_rf_yearly_price_returns, nperiods=1)
                self.yearly_sortino = calc_sortino_ratio(yr, rf=_rf_yearly_price_returns, nperiods=1)

            self.best_year = yr.max()
            self.worst_year = yr.min()

            # -1 here to account for first return that will be nan
            self.win_year_perc = len(yr[yr > 0]) / float(len(yr) - 1)

            # need at least 1 year of monthly returns
            if mr.size > 11:
                tot = 0
                win = 0
                for i in range(11, len(mr)):
                    tot += 1
                    if mp[i] / mp[i - 11] > 1:
                        win += 1
                self.twelve_month_win_perc = float(win) / tot

        if r.index.to_series().diff().min() < pd.Timedelta('1097 days'):
            if len(yr) < 3:
                return

            # annualize stat for over 1 year
            self.three_year = calc_cagr(dp[dp.index[-1] - pd.DateOffset(years=3):])

        if r.index.to_series().diff().min() < pd.Timedelta('367 days'):
            if len(yr) < 4:
                return

            self.yearly_skew = yr.skew()

            # if all zero/nan kurt fails division by zero
            if len(yr[(~np.isnan(yr)) & (yr != 0)]) > 0:
                self.yearly_kurt = yr.kurt()

        if r.index.to_series().diff().min() < pd.Timedelta('1828 days'):
            if len(yr) < 5:
                return
            self.five_year = calc_cagr(dp[dp.index[-1] - pd.DateOffset(years=5):])

        if r.index.to_series().diff().min() < pd.Timedelta('3654 days'):
            if len(yr) < 10:
                return
            self.ten_year = calc_cagr(dp[dp.index[-1] - pd.DateOffset(years=10):])

        return

    def _stats(self):
        stats = [('start', 'Start', 'dt'),
                 ('end', 'End', 'dt'),
                 ('rf', 'Risk-free rate', 'p'),
                 (None, None, None),
                 ('total_return', 'Total Return', 'p'),
                 ('cagr', 'CAGR', 'p'),
                 ('max_drawdown', 'Max Drawdown', 'p'),
                 ('calmar', 'Calmar Ratio', 'n'),
                 (None, None, None),
                 ('mtd', 'MTD', 'p'),
                 ('three_month', '3m', 'p'),
                 ('six_month', '6m', 'p'),
                 ('ytd', 'YTD', 'p'),
                 ('one_year', '1Y', 'p'),
                 ('three_year', '3Y (ann.)', 'p'),
                 ('five_year', '5Y (ann.)', 'p'),
                 ('ten_year', '10Y (ann.)', 'p'),
                 ('incep', 'Since Incep. (ann.)', 'p'),
                 (None, None, None),
                 ('daily_sharpe', 'Daily Sharpe', 'n'),
                 ('daily_sortino', 'Daily Sortino', 'n'),
                 ('daily_mean', 'Daily Mean (ann.)', 'p'),
                 ('daily_vol', 'Daily Vol (ann.)', 'p'),
                 ('daily_skew', 'Daily Skew', 'n'),
                 ('daily_kurt', 'Daily Kurt', 'n'),
                 ('best_day', 'Best Day', 'p'),
                 ('worst_day', 'Worst Day', 'p'),
                 (None, None, None),
                 ('monthly_sharpe', 'Monthly Sharpe', 'n'),
                 ('monthly_sortino', 'Monthly Sortino', 'n'),
                 ('monthly_mean', 'Monthly Mean (ann.)', 'p'),
                 ('monthly_vol', 'Monthly Vol (ann.)', 'p'),
                 ('monthly_skew', 'Monthly Skew', 'n'),
                 ('monthly_kurt', 'Monthly Kurt', 'n'),
                 ('best_month', 'Best Month', 'p'),
                 ('worst_month', 'Worst Month', 'p'),
                 (None, None, None),
                 ('yearly_sharpe', 'Yearly Sharpe', 'n'),
                 ('yearly_sortino', 'Yearly Sortino', 'n'),
                 ('yearly_mean', 'Yearly Mean', 'p'),
                 ('yearly_vol', 'Yearly Vol', 'p'),
                 ('yearly_skew', 'Yearly Skew', 'n'),
                 ('yearly_kurt', 'Yearly Kurt', 'n'),
                 ('best_year', 'Best Year', 'p'),
                 ('worst_year', 'Worst Year', 'p'),
                 (None, None, None),
                 ('avg_drawdown', 'Avg. Drawdown', 'p'),
                 ('avg_drawdown_days', 'Avg. Drawdown Days', 'n'),
                 ('avg_up_month', 'Avg. Up Month', 'p'),
                 ('avg_down_month', 'Avg. Down Month', 'p'),
                 ('win_year_perc', 'Win Year %', 'p'),
                 ('twelve_month_win_perc', 'Win 12m %', 'p')]

        return stats

    def set_date_range(self, start=None, end=None):
        """
        Update date range of stats, charts, etc. If None then
        the original date is used. So to reset to the original
        range, just call with no args.

        Args:
            * start (date): start date
            * end (end): end date

        """
        start = self._start if start is None else pd.to_datetime(start)
        end = self._end if end is None else pd.to_datetime(end)
        self._update(self.prices.loc[start:end])

    def display(self):
        """
        Displays an overview containing descriptive stats for the Series
        provided.
        """
        print('Stats for %s from %s - %s' % (self.name, self.start, self.end))
        if type(self.rf) is float:
            print('Annual risk-free rate considered: %s' % (fmtp(self.rf)))
        print('Summary:')
        data = [[fmtp(self.total_return), fmtn(self.daily_sharpe),
                 fmtp(self.cagr), fmtp(self.max_drawdown)]]
        print(tabulate(data, headers=['Total Return', 'Sharpe',
                                      'CAGR', 'Max Drawdown']))

        print('\nAnnualized Returns:')
        data = [[fmtp(self.mtd), fmtp(self.three_month), fmtp(self.six_month),
                 fmtp(self.ytd), fmtp(self.one_year), fmtp(self.three_year),
                 fmtp(self.five_year), fmtp(self.ten_year),
                 fmtp(self.incep)]]
        print(tabulate(data,
                       headers=['mtd', '3m', '6m', 'ytd', '1y',
                                '3y', '5y', '10y', 'incep.']))

        print('\nPeriodic:')
        data = [
            ['sharpe', fmtn(self.daily_sharpe), fmtn(self.monthly_sharpe),
             fmtn(self.yearly_sharpe)],
            ['mean', fmtp(self.daily_mean), fmtp(self.monthly_mean),
             fmtp(self.yearly_mean)],
            ['vol', fmtp(self.daily_vol), fmtp(self.monthly_vol),
             fmtp(self.yearly_vol)],
            ['skew', fmtn(self.daily_skew), fmtn(self.monthly_skew),
             fmtn(self.yearly_skew)],
            ['kurt', fmtn(self.daily_kurt), fmtn(self.monthly_kurt),
             fmtn(self.yearly_kurt)],
            ['best', fmtp(self.best_day), fmtp(self.best_month),
             fmtp(self.best_year)],
            ['worst', fmtp(self.worst_day), fmtp(self.worst_month),
             fmtp(self.worst_year)]]
        print(tabulate(data, headers=['daily', 'monthly', 'yearly']))

        print('\nDrawdowns:')
        data = [
            [fmtp(self.max_drawdown), fmtp(self.avg_drawdown),
             fmtn(self.avg_drawdown_days)]]
        print(tabulate(data, headers=['max', 'avg', '# days']))

        print('\nMisc:')
        data = [['avg. up month', fmtp(self.avg_up_month)],
                ['avg. down month', fmtp(self.avg_down_month)],
                ['up year %', fmtp(self.win_year_perc)],
                ['12m up %', fmtp(self.twelve_month_win_perc)]]
        print(tabulate(data))

    def display_monthly_returns(self):
        """
        Display a table containing monthly returns and ytd returns
        for every year in range.
        """
        data = [['Year', 'Jan', 'Feb', 'Mar', 'Apr', 'May',
                 'Jun', 'Jul', 'Aug', 'Sep', 'Oct', 'Nov', 'Dec', 'YTD']]
        for k in self.return_table.index:
            r = self.return_table.loc[k].values
            data.append([k] + [fmtpn(x) for x in r])
        print(tabulate(data, headers='firstrow'))

    def display_lookback_returns(self):
        """
        Displays the current lookback returns.
        """
        return self.lookback_returns.map('{:,.2%}'.format)

    def _get_default_plot_title(self, name, freq, kind):
        if freq is None:
            return '%s %s' % (name, kind)
        else:
            return '%s %s %s' % (name, get_freq_name(freq), kind)

    def plot(self, freq=None, figsize=(15, 5), title=None,
             logy=False, **kwargs):
        """
        Helper function for plotting the series.

        Args:
            * freq (str): Data frequency used for display purposes.
                Refer to pandas docs for valid freq strings.
            * figsize ((x,y)): figure size
            * title (str): Title if default not appropriate
            * logy (bool): log-scale for y axis
            * kwargs: passed to pandas' plot method
        """
        if title is None:
            title = self._get_default_plot_title(
                self.name, freq, 'Price Series')

        ser = self._get_series(freq)
        return ser.plot(figsize=figsize, title=title, logy=logy, **kwargs)

    def plot_histogram(self, freq=None, figsize=(15, 5), title=None,
                       bins=20, **kwargs):
        """
        Plots a histogram of returns given a return frequency.

        Args:
            * freq (str): Data frequency used for display purposes.
                This will dictate the type of returns
                (daily returns, monthly, ...)
                Refer to pandas docs for valid period strings.
            * figsize ((x,y)): figure size
            * title (str): Title if default not appropriate
            * bins (int): number of bins for the histogram
            * kwargs: passed to pandas' hist method
        """
        if title is None:
            title = self._get_default_plot_title(
                self.name, freq, 'Return Histogram')

        ser = self._get_series(freq).to_returns().dropna()

        plt.figure(figsize=figsize)

        if matplotlib.__version__ > '2.':
            # normed deprecated
            ax = ser.hist(bins=bins, figsize=figsize, density=True, **kwargs)
        else:
            ax = ser.hist(bins=bins, figsize=figsize, normed=True, **kwargs)

        ax.set_title(title)
        plt.axvline(0, linewidth=4)
        return ser.plot(kind='kde')

    def _get_series(self, freq):
        if freq is None:
            return self.daily_prices

        if freq == 'y':
            freq = 'a'
        return self.daily_prices.asfreq(freq, 'ffill')

    def _create_stats_series(self):
        stats = self._stats()

        short_names = []
        values = []

        for stat in stats:
            k, n, f = stat

            # blank row
            if k is None:
                continue
            elif k == 'rf' and not type(self.rf) == float:
                continue

            if n in short_names:
                continue

            short_names.append(k)
            raw = getattr(self, k)
            values.append(raw)
        return pd.Series(values, short_names)

    def to_csv(self, sep=',', path=None):
        """
        Returns a CSV string with appropriate formatting.
        If path is not None, the string will be saved to file
        at path.

        Args:
            * sep (char): Separator
            * path (str): If None, CSV string returned. Else file written
                to specified path.
        """
        stats = self._stats()

        data = []
        first_row = ['Stat', self.name]
        data.append(sep.join(first_row))

        for stat in stats:
            k, n, f = stat

            # blank row
            if k is None:
                row = [''] * len(data[0])
                data.append(sep.join(row))
                continue
            elif k == 'rf' and not type(self.rf) == float:
                continue

            row = [n]
            raw = getattr(self, k)
            if f is None:
                row.append(raw)
            elif f == 'p':
                row.append(fmtp(raw))
            elif f == 'n':
                row.append(fmtn(raw))
            elif f == 'dt':
                row.append(raw.strftime('%Y-%m-%d'))
            else:
                raise NotImplementedError('unsupported format %s' % f)

            data.append(sep.join(row))

        res = '\n'.join(data)

        if path is not None:
            with open(path, 'w') as fl:
                fl.write(res)
        else:
            return res


class GroupStats(dict):
    """
    GroupStats enables one to compare multiple series side by side.
    It is a wrapper around a dict of {price.name: PerformanceStats} and
    provides many convenience methods.

    The order of the series passed in will be preserved.
    Individual PerformanceStats objects can be accessed via index
    position or name via the [] accessor.

    Args:
        * prices (Series): Multiple price series to be compared.

    Attributes:
        * stats (DataFrame): Dataframe containing stats for each
            series provided.  Stats in rows, series in columns.
        * lookback_returns (DataFrame): Returns for diffrent
            lookback periods (1m, 3m, 6m, ytd...)
            Period in rows, series in columns.
        * prices (DataFrame): The merged and rebased prices.

    """

    def __init__(self, *prices):
        names = []
        for p in prices:
            if isinstance(p, pd.DataFrame):
                names.extend(p.columns)
            elif isinstance(p, pd.Series):
                names.append(p.name)
            else:
                print('else')
                names.append(getattr(p, 'name', 'n/a'))
        self._names = names

        # store original prices
        self._prices = merge(*prices).dropna()

        # proper ordering
        self._prices = self._prices[self._names]

        # check for duplicate columns
        if len(self._prices.columns) != len(set(self._prices.columns)):
            raise ValueError('One or more data series provided',
                             'have same name! Please provide unique names')

        self._start = self._prices.index[0]
        self._end = self._prices.index[-1]
        # calculate stats for entire series
        self._update(self._prices)

    def __getitem__(self, key):
        if isinstance(key, int):
            # if type(key) == int:
            return self[self._names[key]]
        else:
            return self.get(key)

    def _update(self, data):
        self._calculate(data)
        self._update_stats()

    def _calculate(self, data):
        self.prices = data
        for c in data.columns:
            prc = data[c]
            self[c] = PerformanceStats(prc)

    def _stats(self):
        stats = [('start', 'Start', 'dt'),
                 ('end', 'End', 'dt'),
                 ('rf', 'Risk-free rate', 'p'),
                 (None, None, None),
                 ('total_return', 'Total Return', 'p'),
                 ('daily_sharpe', 'Daily Sharpe', 'n'),
                 ('daily_sortino', 'Daily Sortino', 'n'),
                 ('cagr', 'CAGR', 'p'),
                 ('max_drawdown', 'Max Drawdown', 'p'),
                 ('calmar', 'Calmar Ratio', 'n'),
                 (None, None, None),
                 ('mtd', 'MTD', 'p'),
                 ('three_month', '3m', 'p'),
                 ('six_month', '6m', 'p'),
                 ('ytd', 'YTD', 'p'),
                 ('one_year', '1Y', 'p'),
                 ('three_year', '3Y (ann.)', 'p'),
                 ('five_year', '5Y (ann.)', 'p'),
                 ('ten_year', '10Y (ann.)', 'p'),
                 ('incep', 'Since Incep. (ann.)', 'p'),
                 (None, None, None),
                 ('daily_sharpe', 'Daily Sharpe', 'n'),
                 ('daily_sortino', 'Daily Sortino', 'n'),
                 ('daily_mean', 'Daily Mean (ann.)', 'p'),
                 ('daily_vol', 'Daily Vol (ann.)', 'p'),
                 ('daily_skew', 'Daily Skew', 'n'),
                 ('daily_kurt', 'Daily Kurt', 'n'),
                 ('best_day', 'Best Day', 'p'),
                 ('worst_day', 'Worst Day', 'p'),
                 (None, None, None),
                 ('monthly_sharpe', 'Monthly Sharpe', 'n'),
                 ('monthly_sortino', 'Monthly Sortino', 'n'),
                 ('monthly_mean', 'Monthly Mean (ann.)', 'p'),
                 ('monthly_vol', 'Monthly Vol (ann.)', 'p'),
                 ('monthly_skew', 'Monthly Skew', 'n'),
                 ('monthly_kurt', 'Monthly Kurt', 'n'),
                 ('best_month', 'Best Month', 'p'),
                 ('worst_month', 'Worst Month', 'p'),
                 (None, None, None),
                 ('yearly_sharpe', 'Yearly Sharpe', 'n'),
                 ('yearly_sortino', 'Yearly Sortino', 'n'),
                 ('yearly_mean', 'Yearly Mean', 'p'),
                 ('yearly_vol', 'Yearly Vol', 'p'),
                 ('yearly_skew', 'Yearly Skew', 'n'),
                 ('yearly_kurt', 'Yearly Kurt', 'n'),
                 ('best_year', 'Best Year', 'p'),
                 ('worst_year', 'Worst Year', 'p'),
                 (None, None, None),
                 ('avg_drawdown', 'Avg. Drawdown', 'p'),
                 ('avg_drawdown_days', 'Avg. Drawdown Days', 'n'),
                 ('avg_up_month', 'Avg. Up Month', 'p'),
                 ('avg_down_month', 'Avg. Down Month', 'p'),
                 ('win_year_perc', 'Win Year %', 'p'),
                 ('twelve_month_win_perc', 'Win 12m %', 'p')]

        return stats

    def _update_stats(self):
        # lookback returns dataframe
        self.lookback_returns = pd.DataFrame(
            {x.lookback_returns.name: x.lookback_returns for x in
             self.values()})

        self.stats = pd.DataFrame(
            {x.name: x.stats for x in self.values()})

    def _get_default_plot_title(self, freq, kind):
        if freq is None:
            return '%s' % kind
        else:
            return '%s %s' % (get_freq_name(freq), kind)

    def set_riskfree_rate(self, rf):

        """
        Set annual `risk-free rate <https://www.investopedia.com/terms/r/risk-freerate.asp>`_ property and calculate properly annualized
        monthly and daily rates. Then performance stats are recalculated.
        Affects only those instances of PerformanceStats that are children of
        this GroupStats object.

        Args:
            * rf (float, Series): Annual risk-free rate or risk-free rate price series
        """

        for key in self._names:
            self[key].set_riskfree_rate(rf)

        # calculate stats for entire series
        self._update_stats()

    def set_date_range(self, start=None, end=None):
        """
        Update date range of stats, charts, etc. If None then
        the original date range is used. So to reset to the original
        range, just call with no args.

        Args:
            * start (date): start date
            * end (end): end date
        """
        start = self._start if start is None else pd.to_datetime(start)
        end = self._end if end is None else pd.to_datetime(end)
        self._update(self._prices.loc[start:end])

    def display(self):
        """
        Display summary stats table.
        """
        data = []
        first_row = ['Stat']
        first_row.extend(self._names)
        data.append(first_row)

        stats = self._stats()

        for stat in stats:
            k, n, f = stat
            # blank row
            if k is None:
                row = [''] * len(data[0])
                data.append(row)
                continue

            row = [n]
            for key in self._names:
                raw = getattr(self[key], k)

                # if rf is a series print nan
                if k == 'rf' and not type(raw) == float:
                    row.append(np.nan)
                elif f is None:
                    row.append(raw)
                elif f == 'p':
                    row.append(fmtp(raw))
                elif f == 'n':
                    row.append(fmtn(raw))
                elif f == 'dt':
                    row.append(raw.strftime('%Y-%m-%d'))
                else:
                    raise NotImplementedError('unsupported format %s' % f)
            data.append(row)

        print(tabulate(data, headers='firstrow'))

    def display_lookback_returns(self):
        """
        Displays the current lookback returns for each series.
        """
        return self.lookback_returns.apply(
            lambda x: x.map('{:,.2%}'.format), axis=1)

    def plot(self, freq=None, figsize=(15, 5), title=None,
             logy=False, **kwargs):
        """
        Helper function for plotting the series.

        Args:
            * freq (str): Data frequency used for display purposes.
                Refer to pandas docs for valid freq strings.
            * figsize ((x,y)): figure size
            * title (str): Title if default not appropriate
            * logy (bool): log-scale for y axis
            * kwargs: passed to pandas' plot method

        """

        if title is None:
            title = self._get_default_plot_title(
                freq, 'Equity Progression')

        ser = self._get_series(freq).rebase()
        return ser.plot(figsize=figsize, logy=logy,
                        title=title, **kwargs)

    def plot_scatter_matrix(self, freq=None, title=None,
                            figsize=(10, 10), **kwargs):
        """
        Wrapper around pandas' scatter_matrix.

        Args:
            * freq (str): Data frequency used for display purposes.
                Refer to pandas docs for valid freq strings.
            * figsize ((x,y)): figure size
            * title (str): Title if default not appropriate
            * kwargs: passed to pandas' scatter_matrix method

        """
        if title is None:
            title = self._get_default_plot_title(
                freq, 'Return Scatter Matrix')

        plt.figure()
        ser = self._get_series(freq).to_returns().dropna()
        pd.scatter_matrix(ser, figsize=figsize, **kwargs)
        return plt.suptitle(title)

    def plot_histograms(self, freq=None, title=None,
                        figsize=(10, 10), **kwargs):
        """
        Wrapper around pandas' hist.

        Args:
            * freq (str): Data frequency used for display purposes.
                Refer to pandas docs for valid freq strings.
            * figsize ((x,y)): figure size
            * title (str): Title if default not appropriate
            * kwargs: passed to pandas' hist method

        """
        if title is None:
            title = self._get_default_plot_title(
                freq, 'Return Histogram Matrix')

        plt.figure()
        ser = self._get_series(freq).to_returns().dropna()
        ser.hist(figsize=figsize, **kwargs)
        return plt.suptitle(title)

    def plot_correlation(self, freq=None, title=None,
                         figsize=(12, 6), **kwargs):
        """
        Utility function to plot correlations.

        Args:
            * freq (str): Pandas data frequency alias string
            * title (str): Plot title
            * figsize (tuple (x,y)): figure size
            * kwargs: passed to Pandas' plot_corr_heatmap function

        """
        if title is None:
            title = self._get_default_plot_title(
                freq, 'Return Correlation Matrix')

        rets = self._get_series(freq).to_returns().dropna()
        return rets.plot_corr_heatmap(title=title, figsize=figsize, **kwargs)

    def _get_series(self, freq):
        if freq is None:
            return self.prices

        if freq == 'y':
            freq = 'a'
        return self.prices.asfreq(freq, 'ffill')

    def to_csv(self, sep=',', path=None):
        """
        Returns a CSV string with appropriate formatting.
        If path is not None, the string will be saved to file
        at path.

        Args:
            * sep (char): Separator
            * path (str): If None, CSV string returned. Else file
                written to specified path.

        """
        data = []
        first_row = ['Stat']
        first_row.extend(self._names)
        data.append(sep.join(first_row))

        stats = self._stats()

        for stat in stats:
            k, n, f = stat
            # blank row
            if k is None:
                row = [''] * len(data[0])
                data.append(sep.join(row))
                continue

            row = [n]
            for key in self._names:
                raw = getattr(self[key], k)
                if f is None:
                    row.append(raw)
                elif f == 'p':
                    row.append(fmtp(raw))
                elif f == 'n':
                    row.append(fmtn(raw))
                elif f == 'dt':
                    row.append(raw.strftime('%Y-%m-%d'))
                else:
                    raise NotImplementedError('unsupported format %s' % f)
            data.append(sep.join(row))

        res = '\n'.join(data)

        if path is not None:
            with open(path, 'w') as fl:
                fl.write(res)
        else:
            return res


def to_returns(prices):
    """
    Calculates the simple arithmetic returns of a price series.

    Formula is: (t1 / t0) - 1

    Args:
        * prices: Expects a price series

    """
    return prices / prices.shift(1) - 1


def to_log_returns(prices):
    """
    Calculates the log returns of a price series.

    Formula is: ln(p1/p0)

    Args:
        * prices: Expects a price series

    """
    return np.log(prices / prices.shift(1))


def to_price_index(returns, start=100):
    """
    Returns a price index given a series of returns.

    Args:
        * returns: Expects a return series
        * start (number): Starting level

    Assumes arithmetic returns.

    Formula is: cumprod (1+r)
    """
    return (returns.replace(to_replace=np.nan, value=0) + 1).cumprod() * start


def rebase(prices, value=100):
    """
    Rebase all series to a given intial value.

    This makes comparing/plotting different series
    together easier.

    Args:
        * prices: Expects a price series
        * value (number): starting value for all series.

    """
    return prices / prices.iloc[0] * value


def calc_perf_stats(prices):
    """
    Calculates the performance statistics given an object.
    The object should be a Series of prices.

    A PerformanceStats object will be returned containing all the stats.

    Args:
        * prices (Series): Series of prices

    """
    return PerformanceStats(prices)


def calc_stats(prices):
    """
    Calculates performance stats of a given object.

    If object is Series, a PerformanceStats object is
    returned. If object is DataFrame, a GroupStats object
    is returned.

    Args:
        * prices (Series, DataFrame): Set of prices
    """
    if isinstance(prices, pd.Series):
        return PerformanceStats(prices)
    elif isinstance(prices, pd.DataFrame):
        return GroupStats(*[prices[x] for x in prices.columns])
    else:
        raise NotImplementedError('Unsupported type')


def to_drawdown_series(prices):
    """
    Calculates the `drawdown <https://www.investopedia.com/terms/d/drawdown.asp>`_ series.

    This returns a series representing a drawdown.
    When the price is at all time highs, the drawdown
    is 0. However, when prices are below high water marks,
    the drawdown series = current / hwm - 1

    The max drawdown can be obtained by simply calling .min()
    on the result (since the drawdown series is negative)

    Method ignores all gaps of NaN's in the price series.

    Args:
        * prices (Series or DataFrame): Series of prices.

    """
    # make a copy so that we don't modify original data
    drawdown = prices.copy()

    # Fill NaN's with previous values
    drawdown = drawdown.fillna(method='ffill')

    # Ignore problems with NaN's in the beginning
    drawdown[np.isnan(drawdown)] = -np.Inf

    # Rolling maximum
    if isinstance(drawdown, pd.DataFrame):
        roll_max = pd.DataFrame()
        for col in drawdown:
            roll_max[col] = np.maximum.accumulate(drawdown[col])
    else:
        roll_max = np.maximum.accumulate(drawdown)

    drawdown = drawdown / roll_max - 1.
    return drawdown


def calc_max_drawdown(prices):
    """
    Calculates the max drawdown of a price series. If you want the
    actual drawdown series, please use to_drawdown_series.
    """
    return (prices / prices.expanding(min_periods=1).max()).min() - 1


def drawdown_details(drawdown, index_type=pd.DatetimeIndex):
    """
    Returns a data frame with start, end, days (duration) and
    drawdown for each drawdown in a drawdown series.

    .. note::

        days are actual calendar days, not trading days

    Args:
        * drawdown (pandas.Series): A drawdown Series
            (can be obtained w/ drawdown(prices).
    Returns:
        * pandas.DataFrame -- A data frame with the following
            columns: start, end, days, drawdown.

    """

    is_zero = drawdown == 0
    # find start dates (first day where dd is non-zero after a zero)
    start = ~is_zero & is_zero.shift(1)
    start = list(start[start == True].index)  # NOQA

    # find end dates (first day where dd is 0 after non-zero)
    end = is_zero & (~is_zero).shift(1)
    end = list(end[end == True].index)  # NOQA

    if len(start) == 0:  # start.empty
        return None

    # drawdown has no end (end period in dd)
    if len(end) == 0:  # end.empty
        end.append(drawdown.index[-1])

    # if the first drawdown start is larger than the first drawdown end it
    # means the drawdown series begins in a drawdown and therefore we must add
    # the first index to the start series
    if start[0] > end[0]:
        start.insert(0, drawdown.index[0])

    # if the last start is greater than the end then we must add the last index
    # to the end series since the drawdown series must finish with a drawdown
    if start[-1] > end[-1]:
        end.append(drawdown.index[-1])

    result = pd.DataFrame(
        columns=('Start', 'End', 'Length', 'drawdown'),
        index=range(0, len(start))
    )

    for i in range(0, len(start)):
        dd = drawdown[start[i]:end[i]].min()

        if index_type is pd.DatetimeIndex:
            result.iloc[i] = (start[i], end[i], (end[i] - start[i]).days, dd)
        else:
            result.iloc[i] = (start[i], end[i], (end[i] - start[i]), dd)

    return result


def calc_cagr(prices):
    """
    Calculates the `CAGR (compound annual growth rate) <https://www.investopedia.com/terms/c/cagr.asp>`_ for a given price series.

    Args:
        * prices (pandas.Series): A Series of prices.
    Returns:
        * float -- cagr.

    """
    start = prices.index[0]
    end = prices.index[-1]
    return (prices.iloc[-1] / prices.iloc[0]) ** (1 / year_frac(start, end)) - 1


def calc_risk_return_ratio(returns):
    """
    Calculates the return / risk ratio. Basically the
    `Sharpe ratio <https://www.investopedia.com/terms/s/sharperatio.asp>`_ without factoring in the `risk-free rate <https://www.investopedia.com/terms/r/risk-freerate.asp>`_.
    """
    return calc_sharpe(returns)


def calc_sharpe(returns, rf=0., nperiods=None, annualize=True):
    """
    Calculates the `Sharpe ratio <https://www.investopedia.com/terms/s/sharperatio.asp>`_ (see `Sharpe vs. Sortino <https://www.investopedia.com/ask/answers/010815/what-difference-between-sharpe-ratio-and-sortino-ratio.asp>`_).

    If rf is non-zero and a float, you must specify nperiods. In this case, rf is assumed
    to be expressed in yearly (annualized) terms.

    Args:
        * returns (Series, DataFrame): Input return series
        * rf (float, Series): `Risk-free rate <https://www.investopedia.com/terms/r/risk-freerate.asp>`_ expressed as a yearly (annualized) return or return series
        * nperiods (int): Frequency of returns (252 for daily, 12 for monthly,
            etc.)

    """
    # if type(rf) is float and rf != 0 and nperiods is None:
    if isinstance(rf, float) and rf != 0 and nperiods is None:
        raise Exception('Must provide nperiods if rf != 0')

    er = returns.to_excess_returns(rf, nperiods=nperiods)
    std = np.std(er, ddof=1)
    res = np.divide(er.mean(), std)

    if annualize:
        if nperiods is None:
            nperiods = 1
        return res * np.sqrt(nperiods)
    else:
        return res


def calc_information_ratio(returns, benchmark_returns):
    """
    Calculates the `Information ratio <https://www.investopedia.com/terms/i/informationratio.asp>`_ (or `from Wikipedia <http://en.wikipedia.org/wiki/Information_ratio>`_).
    """
    diff_rets = returns - benchmark_returns
    diff_std = np.std(diff_rets, ddof=1)

    if np.isnan(diff_std) or diff_std == 0:
        return 0.0

    return np.divide(diff_rets.mean(), diff_std)


def calc_prob_mom(returns, other_returns):
    """
    `Probabilistic momentum <http://cssanalytics.wordpress.com/2014/01/28/are-simple-momentum-strategies-too-dumb-introducing-probabilistic-momentum/>`_ (see `momentum investing <https://www.investopedia.com/terms/m/momentum_investing.asp>`_)

    Basically the "probability or confidence that one asset
    is going to outperform the other".

    Source:
        http://cssanalytics.wordpress.com/2014/01/28/are-simple-momentum-strategies-too-dumb-introducing-probabilistic-momentum/ # NOQA
    """
    return t.cdf(returns.calc_information_ratio(other_returns),
                 len(returns) - 1)


def calc_total_return(prices):
    """
    Calculates the total return of a series.

    last / first - 1
    """
    return (prices.iloc[-1] / prices.iloc[0]) - 1


def year_frac(start, end):
    """
    Similar to excel's yearfrac function. Returns
    a year fraction between two dates (i.e. 1.53 years).

    Approximation using the average number of seconds
    in a year.

    Args:
        * start (datetime): start date
        * end (datetime): end date

    """
    if start > end:
        raise ValueError('start cannot be larger than end')

    # obviously not perfect but good enough
    return (end - start).total_seconds() / (31557600)


def merge(*series):
    """
    Merge Series and/or DataFrames together.

    Returns a DataFrame.
    """
    dfs = []
    for s in series:
        if isinstance(s, pd.DataFrame):
            dfs.append(s)
        elif isinstance(s, pd.Series):
            tmpdf = pd.DataFrame({s.name: s})
            dfs.append(tmpdf)
        else:
            raise NotImplementedError('Unsupported merge type')

    return pd.concat(dfs, axis=1)


def drop_duplicate_cols(df):
    """
    Removes duplicate columns from a dataframe
    and keeps column w/ longest history
    """
    names = set(df.columns)
    for n in names:
        if len(df[n].shape) > 1:
            # get subset of df w/ colname n
            sub = df[n]
            # make unique colnames
            sub.columns = ['%s-%s' % (n, x) for x in range(sub.shape[1])]
            # get colname w/ max # of data
            keep = sub.count().idxmax()
            # drop all columns of name n from original df
            del df[n]
            # update original df w/ longest col with name n
            df[n] = sub[keep]

    return df


def to_monthly(series, method='ffill', how='end'):
    """
    Convenience method that wraps asfreq_actual
    with 'M' param (method='ffill', how='end').
    """
    return series.asfreq_actual('M', method=method, how=how)


def asfreq_actual(series, freq, method='ffill', how='end', normalize=False):
    """
    Similar to pandas' asfreq but keeps the actual dates.
    For example, if last data point in Jan is on the 29th,
    that date will be used instead of the 31st.
    """
    orig = series
    is_series = False
    if isinstance(series, pd.Series):
        is_series = True
        name = series.name if series.name else 'data'
        orig = pd.DataFrame({name: series})

    # add date column
    t = pd.concat([orig, pd.DataFrame({'dt': orig.index.values},
                                      index=orig.index.values)], axis=1)
    # fetch dates
    dts = t.asfreq(freq=freq, method=method, how=how,
                   normalize=normalize)['dt']

    res = orig.loc[dts.values]

    if is_series:
        return res[name]
    else:
        return res


def calc_inv_vol_weights(returns):
    """
    Calculates weights proportional to inverse volatility of each column.

    Returns weights that are inversely proportional to the column's
    volatility resulting in a set of portfolio weights where each position
    has the same level of volatility.

    Note, that assets with returns all equal to NaN or 0 are excluded from
    the portfolio (their weight is set to NaN).

    Returns:
        Series {col_name: weight}
    """
    # calc vols
    vol = np.divide(1., np.std(returns, ddof=1))
    vol[np.isinf(vol)] = np.NaN
    volsum = vol.sum()
    return np.divide(vol, volsum)


def calc_mean_var_weights(returns, weight_bounds=(0., 1.),
                          rf=0.,
                          covar_method='ledoit-wolf',
                          options=None):
    """
    Calculates the mean-variance weights given a DataFrame of returns.

    Args:
        * returns (DataFrame): Returns for multiple securities.
        * weight_bounds ((low, high)): Weigh limits for optimization.
        * rf (float): `Risk-free rate <https://www.investopedia.com/terms/r/risk-freerate.asp>`_ used in utility calculation
        * covar_method (str): Covariance matrix estimation method.
            Currently supported:
                - `ledoit-wolf <http://www.ledoit.net/honey.pdf>`_
                - standard
        * options (dict): options for minimizing, e.g. {'maxiter': 10000 }

    Returns:
        Series {col_name: weight}

    """

    def fitness(weights, exp_rets, covar, rf):
        # portfolio mean
        mean = sum(exp_rets * weights)
        # portfolio var
        var = np.dot(np.dot(weights, covar), weights)
        # utility - i.e. sharpe ratio
        util = (mean - rf) / np.sqrt(var)
        # negative because we want to maximize and optimizer
        # minimizes metric
        return -util

    n = len(returns.columns)

    # expected return defaults to mean return by default
    exp_rets = returns.mean()

    # calc covariance matrix
    if covar_method == 'ledoit-wolf':
        covar = sklearn.covariance.ledoit_wolf(returns)[0]
    elif covar_method == 'standard':
        covar = returns.cov()
    else:
        raise NotImplementedError('covar_method not implemented')

    weights = np.ones([n]) / n
    bounds = [weight_bounds for i in range(n)]
    # sum of weights must be equal to 1
    constraints = ({'type': 'eq', 'fun': lambda W: sum(W) - 1.})
    optimized = minimize(fitness, weights, (exp_rets, covar, rf),
                         method='SLSQP', constraints=constraints,
                         bounds=bounds, options=options)
    # check if success
    if not optimized.success:
        raise Exception(optimized.message)

    # return weight vector
    return pd.Series({returns.columns[i]: optimized.x[i] for i in range(n)})


def _erc_weights_slsqp(
        x0,
        cov,
        b,
        maximum_iterations,
        tolerance
):
    """
    Calculates the equal risk contribution / risk parity weights given
        a DataFrame of returns.

    Args:
    * x0 (np.array): Starting asset weights.
    * cov (np.array): covariance matrix.
    * b (np.array): Risk target weights. By definition target total risk contributions are all equal which makes this redundant.
    * maximum_iterations (int): Maximum iterations in iterative solutions.
    * tolerance (float): Tolerance level in iterative solutions.

    Returns:
    np.array {weight}

    You can read more about ERC at
    http://thierry-roncalli.com/download/erc.pdf

    """

    def fitness(weights, covar):
        # total risk contributions
        # trc = weights*np.matmul(covar,weights)/np.sqrt(np.matmul(weights.T,np.matmul(covar,weights)))

        # instead of using the true definition for trc we will use the optimization on page 5
        trc = weights * np.matmul(covar, weights)

        n = len(trc)
        # sum of squared differences of total risk contributions
        sse = 0.
        for i in range(n):
            for j in range(n):
                # switched from squared deviations to absolute deviations to avoid numerical instability
                sse += np.abs(trc[i] - trc[j])
        # minimizes metric
        return sse

    # nonnegative
    bounds = [(0, None) for i in range(len(x0))]
    # sum of weights must be equal to 1
    constraints = (
        {
            'type': 'eq',
            'fun': lambda W: sum(W) - 1.
        }
    )
    options = {
        'maxiter': maximum_iterations
    }

    optimized = minimize(
        fitness,
        x0,
        (cov),
        method='SLSQP',
        constraints=constraints,
        bounds=bounds,
        options=options,
        tol=tolerance
    )
    # check if success
    if not optimized.success:
        raise Exception(optimized.message)

    # return weight vector
    return optimized.x


def _erc_weights_ccd(x0,
                     cov,
                     b,
                     maximum_iterations,
                     tolerance):
    """
    Calculates the equal risk contribution / risk parity weights given
    a DataFrame of returns.

    Args:
        * x0 (np.array): Starting asset weights.
        * cov (np.array): covariance matrix.
        * b (np.array): Risk target weights.
        * maximum_iterations (int): Maximum iterations in iterative solutions.
        * tolerance (float): Tolerance level in iterative solutions.

    Returns:
        np.array {weight}

    Reference:
        Griveau-Billion, Theophile and Richard, Jean-Charles and Roncalli,
        Thierry, A Fast Algorithm for Computing High-Dimensional Risk Parity
        Portfolios (2013).
        Available at SSRN: https://ssrn.com/abstract=2325255

    """
    n = len(x0)
    x = x0.copy()
    var = np.diagonal(cov)
    ctr = cov.dot(x)
    sigma_x = np.sqrt(x.T.dot(ctr))

    for iteration in range(maximum_iterations):

        for i in range(n):
            alpha = var[i]
            beta = ctr[i] - x[i] * alpha
            gamma = -b[i] * sigma_x

            x_tilde = (-beta + np.sqrt(
                beta * beta - 4 * alpha * gamma)) / (2 * alpha)
            x_i = x[i]

            ctr = ctr - cov[i] * x_i + cov[i] * x_tilde
            sigma_x = sigma_x * sigma_x - 2 * x_i * cov[i].dot(
                x) + x_i * x_i * var[i]
            x[i] = x_tilde
            sigma_x = np.sqrt(sigma_x + 2 * x_tilde * cov[i].dot(
                x) - x_tilde * x_tilde * var[i])

        # check convergence
        if np.power((x - x0) / x.sum(), 2).sum() < tolerance:
            return x / x.sum()

        x0 = x.copy()

    # no solution found
    raise ValueError('No solution found after {0} iterations.'.format(
        maximum_iterations))


def calc_erc_weights(returns,
                     initial_weights=None,
                     risk_weights=None,
                     covar_method='ledoit-wolf',
                     risk_parity_method='ccd',
                     maximum_iterations=100,
                     tolerance=1E-8):
    """
    Calculates the equal risk contribution / risk parity weights given a
    DataFrame of returns.

    Args:
        * returns (DataFrame): Returns for multiple securities.
        * initial_weights (list): Starting asset weights [default inverse vol].
        * risk_weights (list): Risk target weights [default equal weight].
        * covar_method (str): Covariance matrix estimation method.
            Currently supported:
                - `ledoit-wolf <http://www.ledoit.net/honey.pdf>`_ [default]
                - standard
        * risk_parity_method (str): Risk parity estimation method.
            Currently supported:
                - ccd (cyclical coordinate descent)[default]
                - slsqp (scipy's implementation of sequential least squares programming)
        * maximum_iterations (int): Maximum iterations in iterative solutions.
        * tolerance (float): Tolerance level in iterative solutions.

    Returns:
        Series {col_name: weight}

    """
    n = len(returns.columns)

    # calc covariance matrix
    if covar_method == 'ledoit-wolf':
        covar = sklearn.covariance.ledoit_wolf(returns)[0]
    elif covar_method == 'standard':
        covar = returns.cov().values
    else:
        raise NotImplementedError('covar_method not implemented')

    # initial weights (default to inverse vol)
    if initial_weights is None:
        inv_vol = 1. / np.sqrt(np.diagonal(covar))
        initial_weights = inv_vol / inv_vol.sum()

    # default to equal risk weight
    if risk_weights is None:
        risk_weights = np.ones(n) / n

    # calc risk parity weights matrix
    if risk_parity_method == 'ccd':
        # cyclical coordinate descent implementation
        erc_weights = _erc_weights_ccd(
            initial_weights,
            covar,
            risk_weights,
            maximum_iterations,
            tolerance
        )
    elif risk_parity_method == 'slsqp':
        # scipys slsqp optimizer
        erc_weights = _erc_weights_slsqp(
            initial_weights,
            covar,
            risk_weights,
            maximum_iterations,
            tolerance
        )

    else:
        raise NotImplementedError('risk_parity_method not implemented')

    # return erc weights vector
    return pd.Series(erc_weights, index=returns.columns, name='erc')


def get_num_days_required(offset, period='d', perc_required=0.90):
    """
    Estimates the number of days required to assume that data is OK.

    Helper function used to determine if there are enough "good" data
    days over a given period.

    Args:
        * offset (DateOffset): Offset (lookback) period.
        * period (str): Period string.
        * perc_required (float): percentage of number of days
            expected required.

    """
    x = pd.to_datetime('2010-01-01')
    delta = x - (x - offset)
    # convert to 'trading days' - rough guestimate
    days = delta.days * 0.69

    if period == 'd':
        req = days * perc_required
    elif period == 'm':
        req = (days / 20) * perc_required
    elif period == 'y':
        req = (days / 252) * perc_required
    else:
        raise NotImplementedError(
            'period not supported. Supported periods are d, m, y')

    return req


def calc_clusters(returns, n=None, plot=False):
    """
    Calculates the clusters based on k-means
    clustering.

    Args:
        * returns (pd.DataFrame): DataFrame of returns
        * n (int): Specify # of clusters. If None, this
            will be automatically determined
        * plot (bool): Show plot?

    Returns:
        * dict with structure: {cluster# : [col names]}
    """
    # calculate correlation
    corr = returns.corr()

    # calculate dissimilarity matrix
    diss = 1 - corr

    # scale down to 2 dimensions using MDS
    # (multi-dimensional scaling) using the
    # dissimilarity matrix
    mds = sklearn.manifold.MDS(dissimilarity='precomputed')
    xy = mds.fit_transform(diss)

    def routine(k):
        # fit KMeans
        km = sklearn.cluster.KMeans(n_clusters=k)
        km_fit = km.fit(xy)
        labels = km_fit.labels_
        centers = km_fit.cluster_centers_

        # get {ticker: label} mappings
        mappings = dict(zip(returns.columns, labels))

        # print % of var explained
        totss = 0
        withinss = 0
        # column average fot totss
        avg = np.array([np.mean(xy[:, 0]), np.mean(xy[:, 1])])
        for idx, lbl in enumerate(labels):
            withinss += sum((xy[idx] - centers[lbl]) ** 2)
            totss += sum((xy[idx] - avg) ** 2)
        pvar_expl = 1.0 - withinss / totss

        return mappings, pvar_expl, labels

    if n:
        result = routine(n)
    else:
        n = len(returns.columns)
        n1 = int(np.ceil(n * 0.6666666666))
        for i in range(2, n1 + 1):
            result = routine(i)
            if result[1] > 0.9:
                break

    if plot:
        fig, ax = plt.subplots()
        ax.scatter(xy[:, 0], xy[:, 1], c=result[2], s=90)
        for i, txt in enumerate(returns.columns):
            ax.annotate(txt, (xy[i, 0], xy[i, 1]), size=14)

    # sanitize return value
    tmp = result[0]
    # map as such {cluster: [list of tickers], cluster2: [...]}
    inv_map = {}
    for k, v in iteritems(tmp):
        inv_map[v] = inv_map.get(v, [])
        inv_map[v].append(k)

    return inv_map


def calc_ftca(returns, threshold=0.5):
    """
    Implementation of David Varadi's `Fast Threshold Clustering Algorithm (FTCA) <http://cssanalytics.wordpress.com/2013/11/26/fast-threshold-clustering-algorithm-ftca/>`_.

    http://cssanalytics.wordpress.com/2013/11/26/fast-threshold-clustering-algorithm-ftca/  # NOQA

    More stable than k-means for clustering purposes.
    If you want more clusters, use a higher threshold.

    Args:
        * returns - expects a pandas dataframe of returns where
            each column is the name of a given security.
        * threshold (float): Threshold parameter - use higher value
            for more clusters. Basically controls how similar
            (correlated) series have to be.
    Returns:
        dict of cluster name (a number) and list of securities in cluster

    """
    # cluster index (name)
    i = 0
    # correlation matrix
    corr = returns.corr()
    # remaining securities to cluster
    remain = list(corr.index.copy())
    n = len(remain)
    res = {}

    while n > 0:
        # if only one left then create cluster and finish
        if n == 1:
            i += 1
            res[i] = remain
            n = 0
        # if not then we have some work to do
        else:
            # filter down correlation matrix to current remain
            cur_corr = corr[remain].loc[remain]
            # get mean correlations, ordered
            mc = cur_corr.mean().sort_values()
            # get lowest and highest mean correlation
            low = mc.index[0]
            high = mc.index[-1]

            # case if corr(high,low) > threshold
            if corr[high][low] > threshold:
                i += 1

                # new cluster for high and low
                res[i] = [low, high]
                remain.remove(low)
                remain.remove(high)

                rmv = []
                for x in remain:
                    avg_corr = (corr[x][high] + corr[x][low]) / 2.0
                    if avg_corr > threshold:
                        res[i].append(x)
                        rmv.append(x)
                [remain.remove(x) for x in rmv]

                n = len(remain)

            # otherwise we are creating two clusters - one for high
            # and one for low
            else:
                # add cluster with HC
                i += 1
                res[i] = [high]
                remain.remove(high)
                remain.remove(low)

                rmv = []
                for x in remain:
                    if corr[x][high] > threshold:
                        res[i].append(x)
                        rmv.append(x)
                [remain.remove(x) for x in rmv]

                i += 1
                res[i] = [low]

                rmv = []
                for x in remain:
                    if corr[x][low] > threshold:
                        res[i].append(x)
                        rmv.append(x)
                [remain.remove(x) for x in rmv]

                n = len(remain)

    return res


def limit_weights(weights, limit=0.1):
    """
    Limits weights and redistributes excedent amount
    proportionally.

    ex:
        - weights are {a: 0.7, b: 0.2, c: 0.1}
        - call with limit=0.5
        - excess 0.2 in a is ditributed to b and c
            proportionally.
            - result is {a: 0.5, b: 0.33, c: 0.167}

    Args:
        * weights (Series): A series describing the weights
        * limit (float): Maximum weight allowed
    """
    if 1.0 / limit > len(weights):
        raise ValueError('invalid limit -> 1 / limit must be <= len(weights)')

    if isinstance(weights, dict):
        weights = pd.Series(weights)

    if np.round(weights.sum(), 1) != 1.0:
        raise ValueError('Expecting weights (that sum to 1) - sum is %s'
                         % weights.sum())

    res = np.round(weights.copy(), 4)
    to_rebalance = (res[res > limit] - limit).sum()

    ok = res[res < limit]
    ok += (ok / ok.sum()) * to_rebalance

    res[res > limit] = limit
    res[res < limit] = ok

    if any(x > limit for x in res):
        return limit_weights(res, limit=limit)

    return res


def random_weights(n, bounds=(0., 1.), total=1.0):
    """
    Generate pseudo-random weights.

    Returns a list of random weights that is of length
    n, where each weight is in the range bounds, and
    where the weights sum up to total.

    Useful for creating random portfolios when benchmarking.

    Args:
        * n (int): number of random weights
        * bounds ((low, high)): bounds for each weight
        * total (float): total sum of the weights

    """
    low = bounds[0]
    high = bounds[1]

    if high < low:
        raise ValueError('Higher bound must be greater or '
                         'equal to lower bound')

    if n * high < total or n * low > total:
        raise ValueError('solution not possible with given n and bounds')

    w = [0] * n
    tgt = -float(total)

    for i in range(n):
        rn = n - i - 1
        rhigh = rn * high
        rlow = rn * low

        lowb = max(-rhigh - tgt, low)
        highb = min(-rlow - tgt, high)

        rw = random.uniform(lowb, highb)
        w[i] = rw

        tgt += rw

    random.shuffle(w)
    return w


def plot_heatmap(data, title='Heatmap', show_legend=True,
                 show_labels=True, label_fmt='.2f',
                 vmin=None, vmax=None,
                 figsize=None, label_color='w',
                 cmap='RdBu', **kwargs):
    """
    Plot a heatmap using matplotlib's pcolor.

    Args:
        * data (DataFrame): DataFrame to plot. Usually small matrix (ex.
            correlation matrix).
        * title (string): Plot title
        * show_legend (bool): Show color legend
        * show_labels (bool): Show value labels
        * label_fmt (str): Label format string
        * vmin (float): Min value for scale
        * vmax (float): Max value for scale
        * cmap (string): Color map
        * kwargs: Passed to matplotlib's pcolor

    """
    fig, ax = plt.subplots(figsize=figsize)

    heatmap = ax.pcolor(data, vmin=vmin, vmax=vmax, cmap=cmap)
    # for some reason heatmap has the y values backwards....
    ax.invert_yaxis()

    if title is not None:
        plt.title(title)

    if show_legend:
        fig.colorbar(heatmap)

    if show_labels:
        vals = data.values
        for x in range(data.shape[0]):
            for y in range(data.shape[1]):
                plt.text(x + 0.5, y + 0.5, format(vals[y, x], label_fmt),
                         horizontalalignment='center',
                         verticalalignment='center',
                         color=label_color)

    plt.yticks(np.arange(0.5, len(data.index), 1), data.index)
    plt.xticks(np.arange(0.5, len(data.columns), 1), data.columns)

    return plt


def plot_corr_heatmap(data, **kwargs):
    """
    Plots the correlation heatmap for a given DataFrame.
    """
    return plot_heatmap(data.corr(), vmin=-1, vmax=1, **kwargs)


def rollapply(data, window, fn):
    """
    Apply a function fn over a rolling window of size window.

    Args:
        * data (Series or DataFrame): Series or DataFrame
        * window (int): Window size
        * fn (function): Function to apply over the rolling window.
            For a series, the return value is expected to be a single
            number. For a DataFrame, it shuold return a new row.

    Returns:
        * Object of same dimensions as data
    """
    res = data.copy()
    res[:] = np.nan
    n = len(data)

    if window > n:
        return res

    for i in range(window - 1, n):
        res.iloc[i] = fn(data.iloc[i - window + 1:i + 1])

    return res


def _winsorize_wrapper(x, limits):
    """
    Wraps scipy winsorize function to drop na's
    """
    if isinstance(x, pd.Series):
        if x.count() == 0:
            return x

        notnanx = ~np.isnan(x)
        x[notnanx] = scipy.stats.mstats.winsorize(x[notnanx],
                                                  limits=limits)
        return x
    else:
        return scipy.stats.mstats.winsorize(x, limits=limits)


def winsorize(x, axis=0, limits=0.01):
    """
    `Winsorize <https://en.wikipedia.org/wiki/Winsorizing>`_ values based on limits
    """
    # operate on copy
    x = x.copy()

    if isinstance(x, pd.DataFrame):
        return x.apply(_winsorize_wrapper, axis=axis, args=(limits,))
    else:
        return pd.Series(_winsorize_wrapper(x, limits).values,
                         index=x.index)


def rescale(x, min=0., max=1., axis=0):
    """
    Rescale values to fit a certain range [min, max]
    """

    def innerfn(x, min, max):
        return np.interp(x, [np.min(x), np.max(x)], [min, max])

    if isinstance(x, pd.DataFrame):
        return x.apply(innerfn, axis=axis, args=(min, max,))
    else:
        return pd.Series(innerfn(x, min, max), index=x.index)


def annualize(returns, durations, one_year=365.):
    """
    Annualize returns using their respective durations.

    Formula used is:
        (1 + returns) ** (1 / (durations / one_year)) - 1

    """
    return np.power(1. + returns, 1. / (durations / one_year)) - 1.


def deannualize(returns, nperiods):
    """
    Convert return expressed in annual terms on a different basis.

    Args:
        * returns (float, Series, DataFrame): Return(s)
        * nperiods (int): Target basis, typically 252 for daily, 12 for
            monthly, etc.

    """
    return np.power(1 + returns, 1. / nperiods) - 1.


def calc_sortino_ratio(returns, rf=0., nperiods=None, annualize=True):
    """
    Calculates the `Sortino ratio <https://www.investopedia.com/terms/s/sortinoratio.asp>`_ given a series of returns (see `Sharpe vs. Sortino <https://www.investopedia.com/ask/answers/010815/what-difference-between-sharpe-ratio-and-sortino-ratio.asp>`_).

    Args:
        * returns (Series or DataFrame): Returns
        * rf (float, Series): `Risk-free rate <https://www.investopedia.com/terms/r/risk-freerate.asp>`_ expressed in yearly (annualized) terms or return series.
        * nperiods (int): Number of periods used for annualization. Must be
            provided if rf is non-zero and rf is not a price series

    """
    # if type(rf) is float and rf != 0 and nperiods is None:
    if isinstance(rf, float) and rf != 0 and nperiods is None:
        raise Exception('nperiods must be set if rf != 0 and rf is not a price series')

    er = returns.to_excess_returns(rf, nperiods=nperiods)

    negative_returns = np.minimum(er[1:], 0.)
    std = np.std(negative_returns, ddof=1)
    res = np.divide(er.mean(), std)

    if annualize:
        if nperiods is None:
            nperiods = 1
        return res * np.sqrt(nperiods)

    return res


def to_excess_returns(returns, rf, nperiods=None):
    """
    Given a series of returns, it will return the excess returns over rf.

    Args:
        * returns (Series, DataFrame): Returns
        * rf (float, Series): `Risk-Free rate(s) <https://www.investopedia.com/terms/r/risk-freerate.asp>`_ expressed in annualized term or return series
        * nperiods (int): Optional. If provided, will convert rf to different
            frequency using deannualize only if rf is a float
    Returns:
        * excess_returns (Series, DataFrame): Returns - rf

    """
    # if type(rf) is float and nperiods is not None:
    if isinstance(rf, float) and nperiods is not None:

        _rf = deannualize(rf, nperiods)
    else:
        _rf = rf

    return returns - _rf


def calc_calmar_ratio(prices):
    """
    Calculates the `Calmar ratio <https://www.investopedia.com/terms/c/calmarratio.asp>`_ given a series of prices

    Args:
        * prices (Series, DataFrame): Price series

    """
    return np.divide(prices.calc_cagr(), abs(prices.calc_max_drawdown()))


def to_ulcer_index(prices):
    """
    Converts from prices -> `Ulcer index <https://www.investopedia.com/terms/u/ulcerindex.asp>`_

    See https://en.wikipedia.org/wiki/Ulcer_index

    Args:
        * prices (Series, DataFrame): Prices

    """
    dd = prices.to_drawdown_series()
    return np.divide(np.sqrt(np.sum(np.power(dd, 2))), dd.count())


def to_ulcer_performance_index(prices, rf=0., nperiods=None):
    """
    Converts from prices -> `ulcer performance index <https://www.investopedia.com/terms/u/ulcerindex.asp>`_.

    See https://en.wikipedia.org/wiki/Ulcer_index

    Args:
        * prices (Series, DataFrame): Prices
        * rf (float, Series): `Risk-free rate of return <https://www.investopedia.com/terms/r/risk-freerate.asp>`_. Assumed to be expressed in
            yearly (annualized) terms or return series
        * nperiods (int): Used to deannualize rf if rf is provided (non-zero)

    """
    # if type(rf) is float and rf != 0 and nperiods is None:
    if isinstance(rf, float) and rf != 0 and nperiods is None:
        raise Exception('nperiods must be set if rf != 0 and rf is not a price series')

    er = prices.to_returns().to_excess_returns(rf, nperiods=nperiods)

    return np.divide(er.mean(), prices.to_ulcer_index())


def resample_returns(
        returns,
        func,
        seed=0,
        num_trials=100
):
    """
    Resample the returns and calculate any statistic on every new sample.

    https://en.wikipedia.org/wiki/Resampling_(statistics)

    :param returns (Series, DataFrame): Returns
    :param func: Given the resampled returns calculate a statistic
    :param seed: Seed for random number generator
    :param num_trials: Number of times to resample and run the experiment
    :return: Series of resampled statistics
    """

    # stats = []
    if type(returns) is pd.Series:
        stats = pd.Series(index=range(num_trials))
    elif type(returns) is pd.DataFrame:
        stats = pd.DataFrame(
            index=range(num_trials),
            columns=returns.columns
        )
    else:
        raise (TypeError("returns needs to be a Series or DataFrame!"))

    n = returns.shape[0]
    for i in range(num_trials):
        random_indices = resample(returns.index, n_samples=n, random_state=seed + i)
        stats.loc[i] = func(returns.loc[random_indices])

    return stats


def extend_pandas():
    """
    Extends pandas' PandasObject (Series, Series,
    DataFrame) with some functions defined in this file.

    This facilitates common functional composition used in quant
    finance.

    Ex:
        prices.to_returns().dropna().calc_clusters()
        (where prices would be a DataFrame)
    """
    PandasObject.to_returns = to_returns
    PandasObject.to_log_returns = to_log_returns
    PandasObject.to_price_index = to_price_index
    PandasObject.rebase = rebase
    PandasObject.calc_perf_stats = calc_perf_stats
    PandasObject.to_drawdown_series = to_drawdown_series
    PandasObject.calc_max_drawdown = calc_max_drawdown
    PandasObject.calc_cagr = calc_cagr
    PandasObject.calc_total_return = calc_total_return
    PandasObject.as_percent = utils.as_percent
    PandasObject.as_format = utils.as_format
    PandasObject.to_monthly = to_monthly
    PandasObject.asfreq_actual = asfreq_actual
    PandasObject.drop_duplicate_cols = drop_duplicate_cols
    PandasObject.calc_information = calc_information_ratio
    PandasObject.calc_information_ratio = calc_information_ratio
    PandasObject.calc_prob_mom = calc_prob_mom
    PandasObject.calc_risk_return = calc_risk_return_ratio
    PandasObject.calc_risk_return_ratio = calc_risk_return_ratio
    PandasObject.calc_erc_weights = calc_erc_weights
    PandasObject.calc_inv_vol_weights = calc_inv_vol_weights
    PandasObject.calc_mean_var_weights = calc_mean_var_weights
    PandasObject.calc_clusters = calc_clusters
    PandasObject.calc_ftca = calc_ftca
    PandasObject.calc_stats = calc_stats
    PandasObject.plot_heatmap = plot_heatmap
    PandasObject.plot_corr_heatmap = plot_corr_heatmap
    PandasObject.rollapply = rollapply
    PandasObject.winsorize = winsorize
    PandasObject.rescale = rescale
    PandasObject.calc_sortino = calc_sortino_ratio
    PandasObject.calc_sortino_ratio = calc_sortino_ratio
    PandasObject.calc_calmar = calc_calmar_ratio
    PandasObject.calc_calmar_ratio = calc_calmar_ratio
    PandasObject.calc_sharpe = calc_sharpe
    PandasObject.calc_sharpe_ratio = calc_sharpe
    PandasObject.to_excess_returns = to_excess_returns
    PandasObject.to_ulcer_index = to_ulcer_index
    PandasObject.to_ulcer_performance_index = to_ulcer_performance_index<|MERGE_RESOLUTION|>--- conflicted
+++ resolved
@@ -12,14 +12,11 @@
 from pandas.core.base import PandasObject
 from scipy.optimize import minimize
 from scipy.stats import t
-<<<<<<< HEAD
 from sklearn.utils import resample
 from tabulate import tabulate
 
 from . import utils
 from .utils import fmtn, fmtp, fmtpn, get_freq_name
-=======
->>>>>>> 8e73e643
 
 try:
     import prettyplotlib  # NOQA
