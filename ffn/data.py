from distutils.version import LooseVersion

import pandas as pd

import ffn

<<<<<<< HEAD
# import ffn.utils as utils
=======
#import ffn.utils as utils
>>>>>>> 8e73e643
from . import utils

# This is a temporary fix until pandas_datareader 0.7 is released.
# pandas 0.23 has moved is_list_like from common to api.types, hence the monkey patch
if LooseVersion(pd.__version__) > LooseVersion("0.23.0"):
    pd.core.common.is_list_like = pd.api.types.is_list_like

from pandas_datareader import data as pdata


@utils.memoize
def get(
    tickers,
    provider=None,
    common_dates=True,
    forward_fill=False,
    clean_tickers=True,
    column_names=None,
    ticker_field_sep=":",
    mrefresh=False,
    existing=None,
    **kwargs
):
    """
    Helper function for retrieving data as a DataFrame.

    Args:
        * tickers (list, string, csv string): Tickers to download.
        * provider (function): Provider to use for downloading data.
            By default it will be ffn.DEFAULT_PROVIDER if not provided.
        * common_dates (bool): Keep common dates only? Drop na's.
        * forward_fill (bool): forward fill values if missing. Only works
            if common_dates is False, since common_dates will remove
            all nan's, so no filling forward necessary.
        * clean_tickers (bool): Should the tickers be 'cleaned' using
            ffn.utils.clean_tickers? Basically remove non-standard
            characters (^VIX -> vix) and standardize to lower case.
        * column_names (list): List of column names if clean_tickers
            is not satisfactory.
        * ticker_field_sep (char): separator used to determine the
            ticker and field. This is in case we want to specify
            particular, non-default fields. For example, we might
            want: AAPL:Low,AAPL:High,AAPL:Close. ':' is the separator.
        * mrefresh (bool): Ignore memoization.
        * existing (DataFrame): Existing DataFrame to append returns
            to - used when we download from multiple sources
        * kwargs: passed to provider

    """

    if provider is None:
        provider = DEFAULT_PROVIDER

    tickers = utils.parse_arg(tickers)

    data = {}
    for ticker in tickers:
        t = ticker
        f = None

        # check for field
        bits = ticker.split(ticker_field_sep, 1)
        if len(bits) == 2:
            t = bits[0]
            f = bits[1]

        # call provider - check if supports memoization
        if hasattr(provider, "mcache"):
            data[ticker] = provider(ticker=t, field=f, mrefresh=mrefresh, **kwargs)
        else:
            data[ticker] = provider(ticker=t, field=f, **kwargs)

    df = pd.DataFrame(data)
    # ensure same order as provided
    df = df[tickers]

    if existing is not None:
        df = ffn.merge(existing, df)

    if common_dates:
        df = df.dropna()

    if forward_fill:
        df = df.fillna(method="ffill")

    if column_names:
        cnames = utils.parse_arg(column_names)
        if len(cnames) != len(df.columns):
            raise ValueError("column_names must be of same length as tickers")
        df.columns = cnames
    elif clean_tickers:
        df.columns = map(utils.clean_ticker, df.columns)

    return df[~df.index.duplicated(keep='last')]


@utils.memoize
def web(ticker, field=None, start=None, end=None, mrefresh=False, source="yahoo"):
    """
    Data provider wrapper around pandas.io.data provider. Provides
    memoization.
    """
    if source == "yahoo" and field is None:
        field = "Adj Close"

    tmp = _download_web(ticker, data_source=source, start=start, end=end)

    if tmp is None:
        raise ValueError("failed to retrieve data for %s:%s" % (ticker, field))

    if field:
        return tmp[field]
    else:
        return tmp


@utils.memoize
def _download_web(name, **kwargs):
    """
    Thin wrapper to enable memoization
    """
    return pdata.DataReader(name, **kwargs)


@utils.memoize
def yf(ticker, field, start=None, end=None, mrefresh=False):
    if field is None:
        field = "Adj Close"

    tmp = pdata.get_data_yahoo(ticker, start=start, end=end)

    if tmp is None:
        raise ValueError("failed to retrieve data for %s:%s" % (ticker, field))

    if field:
        return tmp[field]
    else:
        return tmp


@utils.memoize
def csv(ticker, path="data.csv", field="", mrefresh=False, **kwargs):
    """
    Data provider wrapper around pandas' read_csv. Provides memoization.
    """
    # set defaults if not specified
    if "index_col" not in kwargs:
        kwargs["index_col"] = 0
    if "parse_dates" not in kwargs:
        kwargs["parse_dates"] = True

    # read in dataframe from csv file
    df = pd.read_csv(path, **kwargs)

    tf = ticker
    if field is not "" and field is not None:
        tf = "%s:%s" % (tf, field)

    # check that required column exists
    if tf not in df:
        raise ValueError("Ticker(field) not present in csv file!")

    return df[tf]


DEFAULT_PROVIDER = yf<|MERGE_RESOLUTION|>--- conflicted
+++ resolved
@@ -4,11 +4,7 @@
 
 import ffn
 
-<<<<<<< HEAD
 # import ffn.utils as utils
-=======
-#import ffn.utils as utils
->>>>>>> 8e73e643
 from . import utils
 
 # This is a temporary fix until pandas_datareader 0.7 is released.
