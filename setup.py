--- conflicted
+++ resolved
@@ -26,26 +26,15 @@
     keywords='python finance quant functions',
     url='https://github.com/pmorissette/ffn',
     install_requires=[
-<<<<<<< HEAD
         'decorator>=4',
         'numpy>=1.5',
         'pandas>=0.19',
+        'pandas_datareader>=0.2',
         'tabulate>=0.7.5',
         'matplotlib>=1',
         'scikit-learn>=0.15',
         'scipy>=0.15',
         'future>=0.15'
-=======
-        'decorator',
-        'numpy',
-        'pandas',
-        'pandas_datareader',
-        'tabulate',
-        'matplotlib',
-        'scikit-learn',
-        'scipy',
-        'future'
->>>>>>> d5ee7349
     ],
     packages=['ffn'],
     long_description=local_file('README.rst').read(),
